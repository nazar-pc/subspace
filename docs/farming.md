# ⚠️ Living document

**‼️ NOTE: This is a living document reflecting current state of the codebase, make sure to open this page from the [release you want to install](https://github.com/subspace/subspace/releases) and not directly ‼️**

# 👨‍🌾 Getting Started Farming

This is the documentation/guideline on how to run the farmer. You may also refer to the [help](#help) section for various commands.

We are regularly releasing stable snapshots. Our CI builds container images and executables for 3 major platforms (Windows, macOS, Linux).

Our snapshots are categorized as the following:
- **Stable releases (you should always grab the latest one, these are the ones that are tested by our team)**
- Pre-releases (for testing things early, intended for developers)

You need 2 executables, select whichever applies to your operating system
* Node Executable - `subspace-node-...`
* Farmer Executable - `subspace-farmer-...` or `subspace-farmer-opencl-...` (in case you have OpenCL-capable AMD, Intel or Nvidia GPU)

You can find these executables in the [Releases](https://github.com/subspace/subspace/releases) section of this Repository.

## Polkadot.js wallet

Before running anything you need to have a wallet where you'll receive testnet coins.
Install [Polkadot.js extension](https://polkadot.js.org/extension/) into your browser and create a new account there.
The address of your account will be necessary at the last step.

## Required ports
Currently, TCP ports `30333` and `40333` need to be exposed for node and farmer to work properly.

If you have a server with no firewall, there is nothing to be done, but otherwise make sure to open TCP ports `30333` and `40333` for incoming connections.

On the desktop side if you have a router in front of your computer, you'll need to forward TCP ports `30333` and `40333` to the machine on which your node is running (how this is done varied from router to router, but there is always a feature like this, ask [on the forum](https://forum.subspace.network/) if you have questions).
If you're connected directly without any router, then again nothing needs to be done in such case.

## 🖼️ Windows Instructions

### OpenCL support
If you use farmer executable starting with `subspace-farmer-opencl-` and see this error:
> The code execution cannot proceed because OpenCL.dll was not found. Reinstalling the program may fix this problem.

Or farmer exits in CLI without any messages, it means you don't have OpenCL-capable GPU or drivers installed.
Installing OpenCL GPU drivers or using farmer executable without `opencl` in file name will fix the issue.

1. Download the executables for your operating system from the [Releases](https://github.com/subspace/subspace/releases) tab.
2. Open `Powershell` (we do not recommend using Command Prompt as it's syntax is slightly different)
3. In the terminal we will change to the Downloads directory using this command `cd Downloads`
4. We will then start the node using the following command

```PowerShell
# Replace `NODE_FILE_NAME.exe` with the name of the node file you downloaded from releases
# Replace `INSERT_YOUR_ID` with a nickname you choose
# Copy all of the lines below, they are all part of the same command
.\NODE_FILE_NAME.exe `
--chain lamda-2513 `
--execution wasm `
--state-pruning archive `
--validator `
--name INSERT_YOUR_ID
```
5. You should see something similar in the terminal:
```
2022-02-03 10:52:23 Subspace
2022-02-03 10:52:23 ✌️  version 0.1.0-35cf6f5-x86_64-windows
2022-02-03 10:52:23 ❤️  by Subspace Labs <https://subspace.network>, 2021-2022
2022-02-03 10:52:23 📋 Chain specification: Lamda 2513
2022-02-03 10:52:23 🏷  Node name: YOUR_FANCY_NAME
2022-02-03 10:52:23 👤 Role: AUTHORITY
2022-02-03 10:52:23 💾 Database: RocksDb at C:\Users\X\AppData\Local\subspace-node-windows-x86_64-snapshot-2022-jan-05.exe\data\chains\subspace_test\db\full
2022-02-03 10:52:23 ⛓  Native runtime: subspace-100 (subspace-1.tx1.au1)
2022-02-03 10:52:23 🔨 Initializing Genesis block/state (state: 0x22a5…17ea, header-hash: 0x6ada…0d38)
2022-02-03 10:52:24 ⏱  Loaded block-time = 1s from block 0x6ada0792ea62bf3501abc87d92e1ce0e78ddefba66f02973de54144d12ed0d38
2022-02-03 10:52:24 Starting archiving from genesis
2022-02-03 10:52:24 Archiving already produced blocks 0..=0
2022-02-03 10:52:24 🏷  Local node identity is: 12D3KooWBgKtea7MVvraeNyxdPF935pToq1x9VjR1rDeNH1qecXu
2022-02-03 10:52:24 🧑‍🌾 Starting Subspace Authorship worker
2022-02-03 10:52:24 📦 Highest known block at #0
2022-02-03 10:52:24 〽️ Prometheus exporter started at 127.0.0.1:9615
2022-02-03 10:52:24 Listening for new connections on 0.0.0.0:9944.
2022-02-03 10:52:26 🔍 Discovered new external address for our node: /ip4/176.233.17.199/tcp/30333/p2p/12D3KooWBgKtea7MVvraeNyxdPF935pToq1x9VjR1rDeNH1qecXu
2022-02-03 10:52:29 ⚙️  Syncing, target=#215883 (2 peers), best: #55 (0xafc7…bccf), finalized #0 (0x6ada…0d38), ⬇ 850.1kiB/s ⬆ 1.5kiB/s
```
6. After running this command, Windows may ask you for permissions related to firewall, select `allow` in this case.
7. We will then open another terminal, change to the downloads directory, then start the farmer node with the following command:
```PowerShell
# Replace `FARMER_FILE_NAME.exe` with the name of the farmer file you downloaded from releases
# Replace `WALLET_ADDRESS` below with your account address from Polkadot.js wallet
# Replace `PLOT_SIZE` with plot size in gigabytes or terabytes, for instance 100G or 2T (but leave at least 60G of disk space for node and some for OS)
.\FARMER_FILE_NAME.exe farm --reward-address WALLET_ADDRESS --plot-size PLOT_SIZE
```

## 🐧 Ubuntu Instructions

### Required dependencies
There are two packages that are typically already installed, but might be missing on your machine.

If you see this error:
> error while loading shared libraries: libOpenCL.so.1: cannot open shared object file: No such file or directory

Make sure to install `ocl-icd-libopencl1` library with `sudo apt-get install ocl-icd-libopencl1`.

If you see this error:
> error while loading shared libraries: libgomp.so.1: cannot open shared object file: No such file or directory

Make sure to install `libgomp1` library with `sudo apt-get install libgomp1`.

### OpenCL support
Please read following documentation to make sure OpenCL support is enabled and working properly: <https://docs.rs/sloth256-189/latest/sloth256_189/opencl/index.html>

OpenCL support is used for GPU acceleration (AMD, Intel, Nvidia) of initial plotting.
GPU is not required generally for farmer to work and is not used at all after initial plotting.

1. Download the executables for your operating system from the [Releases](https://github.com/subspace/subspace/releases) tab.
2. Open your favourite terminal, and change to the Downloads directory using `cd Downloads`
3. Make the farmer & node executable  `chmod +x farmer-name` & `chmod +X node-name`
4. We will then start the node using the following command

```bash
# Replace `NODE_FILE_NAME` with the name of the node file you downloaded from releases
# Replace `INSERT_YOUR_ID` with a nickname you choose
# Copy all of the lines below, they are all part of the same command
./NODE_FILE_NAME \
  --chain lamda-2513 \
  --execution wasm \
  --state-pruning archive \
  --validator \
  --name INSERT_YOUR_ID
```
5. You should see something similar in the terminal:
```
2022-02-03 10:52:23 Subspace
2022-02-03 10:52:23 ✌️  version 0.1.0-35cf6f5-x86_64-ubuntu
2022-02-03 10:52:23 ❤️  by Subspace Labs <https://subspace.network>, 2021-2022
2022-02-03 10:52:23 📋 Chain specification: Lamda 2513
2022-02-03 10:52:23 🏷  Node name: YOUR_FANCY_NAME
2022-02-03 10:52:23 👤 Role: AUTHORITY
2022-02-03 10:52:23 💾 Database: RocksDb at /home/X/.local/share/subspace-node-x86_64-ubuntu-20.04-snapshot-2022-jan-05/chains/subspace_test/db/full
2022-02-03 10:52:23 ⛓  Native runtime: subspace-100 (subspace-1.tx1.au1)
2022-02-03 10:52:23 🔨 Initializing Genesis block/state (state: 0x22a5…17ea, header-hash: 0x6ada…0d38)
2022-02-03 10:52:24 ⏱  Loaded block-time = 1s from block 0x6ada0792ea62bf3501abc87d92e1ce0e78ddefba66f02973de54144d12ed0d38
2022-02-03 10:52:24 Starting archiving from genesis
2022-02-03 10:52:24 Archiving already produced blocks 0..=0
2022-02-03 10:52:24 🏷  Local node identity is: 12D3KooWBgKtea7MVvraeNyxdPF935pToq1x9VjR1rDeNH1qecXu
2022-02-03 10:52:24 🧑‍🌾 Starting Subspace Authorship worker
2022-02-03 10:52:24 📦 Highest known block at #0
2022-02-03 10:52:24 〽️ Prometheus exporter started at 127.0.0.1:9615
2022-02-03 10:52:24 Listening for new connections on 0.0.0.0:9944.
2022-02-03 10:52:26 🔍 Discovered new external address for our node: /ip4/176.233.17.199/tcp/30333/p2p/12D3KooWBgKtea7MVvraeNyxdPF935pToq1x9VjR1rDeNH1qecXu
2022-02-03 10:52:29 ⚙️  Syncing, target=#215883 (2 peers), best: #55 (0xafc7…bccf), finalized #0 (0x6ada…0d38), ⬇ 850.1kiB/s ⬆ 1.5kiB/s
```
7. We will then open another terminal, change to the downloads directory, then start the farmer node with the following command:
```bash
# Replace `FARMER_FILE_NAME` with the name of the farmer file you downloaded from releases
# Replace `WALLET_ADDRESS` below with your account address from Polkadot.js wallet
# Replace `PLOT_SIZE` with plot size in gigabytes or terabytes, for instance 100G or 2T (but leave at least 60G of disk space for node and some for OS)
./FARMER_FILE_NAME farm --reward-address WALLET_ADDRESS --plot-size PLOT_SIZE
```

## 🍎 macOS Instructions

1. Download the executables for your operating system from the [Releases](https://github.com/subspace/subspace/releases) tab and extract binaries from ZIP archives.
2. Open your favourite terminal, and change to the Downloads directory using `cd Downloads`
3. Make the farmer & node executable  `chmod +x farmer-name` & `chmod +X node-name`
4. We will then start the node using the following command

> *Note, when attempting to run this command you may be prompted:* Click on `cancel` instead of moving it to trash.
To allow execution, go to `System Preferences -> Security & Privacy -> General`, and click on `allow`.
After this, simply repeat the step you prompted for (step 4 or 6). This time, click the `Open` button when prompted.

```bash
# Replace `NODE_FILE_NAME` with the name of the node file you downloaded from releases
# Replace `INSERT_YOUR_ID` with a nickname you choose
# Copy all of the lines below, they are all part of the same command
./NODE_FILE_NAME \
  --chain lamda-2513 \
  --execution wasm \
  --state-pruning archive \
  --validator \
  --name INSERT_YOUR_ID
```
5. You should see something similar in the terminal:
```
2022-02-03 10:52:23 Subspace
2022-02-03 10:52:23 ✌️  version 0.1.0-35cf6f5-x86_64-macos
2022-02-03 10:52:23 ❤️  by Subspace Labs <https://subspace.network>, 2021-2022
2022-02-03 10:52:23 📋 Chain specification: Lamda 2513
2022-02-03 10:52:23 🏷  Node name: YOUR_FANCY_NAME
2022-02-03 10:52:23 👤 Role: AUTHORITY
2022-02-03 10:52:23 💾 Database: RocksDb at /Users/X/Library/Application Support/subspace-node-x86_64-macos-11-snapshot-2022-jan-05/chains/subspace_test/db/full
2022-02-03 10:52:23 ⛓  Native runtime: subspace-100 (subspace-1.tx1.au1)
2022-02-03 10:52:23 🔨 Initializing Genesis block/state (state: 0x22a5…17ea, header-hash: 0x6ada…0d38)
2022-02-03 10:52:24 ⏱  Loaded block-time = 1s from block 0x6ada0792ea62bf3501abc87d92e1ce0e78ddefba66f02973de54144d12ed0d38
2022-02-03 10:52:24 Starting archiving from genesis
2022-02-03 10:52:24 Archiving already produced blocks 0..=0
2022-02-03 10:52:24 🏷  Local node identity is: 12D3KooWBgKtea7MVvraeNyxdPF935pToq1x9VjR1rDeNH1qecXu
2022-02-03 10:52:24 🧑‍🌾 Starting Subspace Authorship worker
2022-02-03 10:52:24 📦 Highest known block at #0
2022-02-03 10:52:24 〽️ Prometheus exporter started at 127.0.0.1:9615
2022-02-03 10:52:24 Listening for new connections on 0.0.0.0:9944.
2022-02-03 10:52:26 🔍 Discovered new external address for our node: /ip4/176.233.17.199/tcp/30333/p2p/12D3KooWBgKtea7MVvraeNyxdPF935pToq1x9VjR1rDeNH1qecXu
2022-02-03 10:52:29 ⚙️  Syncing, target=#215883 (2 peers), best: #55 (0xafc7…bccf), finalized #0 (0x6ada…0d38), ⬇ 850.1kiB/s ⬆ 1.5kiB/s
```
7. We will then open another terminal, change to the downloads directory, then start the farmer node with the following command:
```bash
# Replace `FARMER_FILE_NAME` with the name of the farmer file you downloaded from releases
# Replace `WALLET_ADDRESS` below with your account address from Polkadot.js wallet
# Replace `PLOT_SIZE` with plot size in gigabytes or terabytes, for instance 100G or 2T (but leave at least 60G of disk space for node and some for OS)
./FARMER_FILE_NAME farm --reward-address WALLET_ADDRESS --plot-size PLOT_SIZE
```
7. It may prompt again in here. Refer to the note on step 4.

## 🐋 Docker Instructions

Create `subspace` directory and `docker-compose.yml` in it with following contents:
```yml
version: "3.7"
services:
  node:
    # Replace `snapshot-DATE` with latest release (like `snapshot-2022-apr-29`)
    # For running on Aarch64 add `-aarch64` after `DATE`
    image: ghcr.io/nazar-pc/node:snapshot-DATE
    volumes:
# Instead of specifying volume (which will store data in `/var/lib/docker`), you can
# alternatively specify path to the directory where files will be stored, just make
# sure everyone is allowed to write there
      - node-data:/var/subspace:rw
#      - /path/to/subspace-node:/var/subspace:rw
    ports:
# If port 30333 is already occupied by another Substrate-based node, replace all
# occurrences of `30333` in this file with another value
      - "0.0.0.0:30333:30333"
    restart: unless-stopped
    command: [
      "--chain", "lamda-2513",
      "--base-path", "/var/subspace",
      "--execution", "wasm",
      "--state-pruning", "archive",
      "--port", "30333",
      "--rpc-cors", "all",
      "--rpc-methods", "safe",
      "--unsafe-ws-external",
      "--validator",
# Replace `INSERT_YOUR_ID` with your node ID (will be shown in telemetry)
      "--name", "INSERT_YOUR_ID"
    ]
    healthcheck:
      timeout: 5s
# If node setup takes longer then expected, you want to increase `interval` and `retries` number.
      interval: 30s
      retries: 5

  farmer:
    depends_on:
      node:
        condition: service_healthy
    # Replace `snapshot-DATE` with latest release (like `snapshot-2022-apr-29`)
    # For running on Aarch64 add `-aarch64` after `DATE`
<<<<<<< HEAD
    image: ghcr.io/nazar-pc/farmer:snapshot-DATE
# Un-comment following 2 lines to unlock farmer's RPC
#    ports:
#      - "127.0.0.1:9955:9955"
=======
    image: ghcr.io/subspace/farmer:snapshot-DATE
    volumes:
>>>>>>> 28ab065c
# Instead of specifying volume (which will store data in `/var/lib/docker`), you can
# alternatively specify path to the directory where files will be stored, just make
# sure everyone is allowed to write there
      - farmer-data:/var/subspace:rw
#      - /path/to/subspace-farmer:/var/subspace:rw
    ports:
# Un-comment following line to unlock farmer's RPC
#      - "127.0.0.1:9955:9955"
# If port 40333 is already occupied by something else, replace all
# occurrences of `40333` in this file with another value
      - "0.0.0.0:40333:40333"
    restart: unless-stopped
    command: [
      "--base-path", "/var/subspace",
      "farm",
      "--node-rpc-url", "ws://node:9944",
      "--ws-server-listen-addr", "0.0.0.0:9955",
      "--listen-on", "/ip4/0.0.0.0/tcp/40333",
# Replace `WALLET_ADDRESS` with your Polkadot.js wallet address
      "--reward-address", "WALLET_ADDRESS",
# Replace `PLOT_SIZE` with plot size in gigabytes or terabytes, for instance 100G or 2T (but leave at least 60G of disk space for node and some for OS)
      "--plot-size", "PLOT_SIZE"
    ]
volumes:
  node-data:
  farmer-data:
```

After which follow these steps:
* Now edit created file:
  * Replace `snapshot-DATE` with the latest release (not pre-release!) snapshot (like `snapshot-2022-apr-29`)
  * Replace `INSERT_YOUR_ID` with desired name that will be shown in telemetry (doesn't impact anything else)
  * Replace `WALLET_ADDRESS` with your wallet address
  * Replace `PLOT_SIZE` with plot size in gigabytes or terabytes, for instance 100G or 2T (but leave at least 10G of disk space for node)
  * If you want to store files on a separate disk or customize port, read comments in the file
* Ensure [Docker](https://www.docker.com/) is installed and running
* Now go to directory with `docker-compose.yml` and type `docker-compose up -d` to start everything

You can read logs with `docker-compose logs --tail=1000 -f`, for the rest read [Docker Compose CLI reference](https://docs.docker.com/compose/reference/).

# 🤔Notes

## Checking results and interacting with farmnet

Visit [Polkadot.js explorer](https://polkadot.js.org/apps/?rpc=wss%3A%2F%2Fna.lamda-2513b.subspace.network%2Fws#/explorer), from there you can interact with the Subspace Farmnet as any Substrate-based blockchain.

## Invalid Solution
If you are getting `invalid solution` errors (visible on the terminal that Node runs), please follow "Switching to a new snapshot" steps below and start afresh.

## Switching to a new snapshot

### CLI

If you were running a node previously, and want to switch to a new snapshot, please perform these steps and then follow the guideline again:
```
# Replace `FARMER_FILE_NAME` with the name of the node file you downloaded from releases
./FARMER_FILE_NAME wipe
# Replace `NODE_FILE_NAME` with the name of the node file you downloaded from releases
./NODE_FILE_NAME purge-chain --chain lamda-2513
```
Does not matter if the node/farmer executable is the previous one or from the new snapshot, both will work :)
The reason we require this is, with every snapshot change, the network might get partitioned, and you may be on a different genesis than the current one.
In plain English, these commands are like a `reset` button for snapshot changes.

Now follow installation guide.

### Docker

In case of Docker setup run `docker-compose down -v` (and manually delete custom directories if you have specified them).

Now follow installation guide.

## Help

There are extra commands and parameters you can use on farmer or node, use the `--help` after any other command to display additional options.

Below are some helpful samples:

- `./FARMER_FILE_NAME --base-path /path/to/data farm ...` : will store data in `/path/to/data` instead of default location
- `./FARMER_FILE_NAME --base-path /path/to/data wipe` : erases everything related to farmer if data were stored in `/path/to/data`
- `./NODE_FILE_NAME --base-path /path/to/data --chain lamda-2513 ...` : start node and store data in `/path/to/data` instead of default location
- `./NODE_FILE_NAME purge-chain --base-path /path/to/data --chain lamda-2513` : erases data related to the node if data were stored in `/path/to/data`

Examples:
```bash
# Replace `FARMER_FILE_NAME` with the name of the node file you downloaded from releases
./FARMER_FILE_NAME farm --help
./FARMER_FILE_NAME wipe
```

## [Advanced] Support for multiple disks (including HDD/SSD separation)

Farmer has an advanced set of parameters that allow using multiple disks, including separate HDD/SSD for different kinds of data farmer stores.

To use this advanced parameters you need to replace this command:
```
./FARMER_FILE_NAME farm --reward-address WALLET_ADDRESS --plot-size PLOT_SIZE
```

With this:
```
./FARMER_FILE_NAME --farm hdd=/hdd1,ssd=/ssd,size=PLOT_SIZE farm --reward-address WALLET_ADDRESS
```

`/hdd` is path to the HDD (or SSD if you'd like) that will store large amount of data, up to `PLOT_SIZE`.
`/ssd` is path to the SSD (or HDD if you'd like, can even be the same as path to HDD if you don't have a separate SSD, it is fine too), farmer will store up to 8% of `PLOT_SIZE` worth of data there, make sure to have enough space.

NOTE: `PLOT_SIZE` has a different notion here, it doesn't include amount of data stored on SSD!

Multiple farms are supported too, for example:
```
./FARMER_FILE_NAME \
    --farm hdd=/media/hdd1,ssd=/media/hdd1,size=100GiB \
    --farm hdd=/media/hdd2,ssd=/media/ssd1,size=10T \
    --farm hdd=/media/hdd3,ssd=/media/ssd1,size=10T \
    farm --reward-address WALLET_ADDRESS
```

In above example `/media/hdd1` will store everything for the first farm and will occupy up to `100GiB+8%=108GiB` of space.
`/media/hdd2` and `/media/hdd3` will store `10T` each and `/media/ssd1` will store up to `10TB*8%+10TB*8%=1.6TB` of data.

You can also print info about farms with `info` command:
```
./FARMER_FILE_NAME --farm hdd=/hdd1,ssd=/ssd,size=PLOT_SIZE info
```

## [Advanced] Build from source (Linux)

If you're running unsupported Linux distribution or CPU architecture, you may try to build binaries yourself from source.

NOTE: This is primarily targeted at tech-savvy users and not recommended unless you know what you're doing.
Please try to find answer to your question online before reaching out to maintainers.

You'll have to have [Rust toolchain](https://rustup.rs/) installed as well as LLVM, Clang and CMake in addition to usual developer tooling (Ubuntu example):
```bash
sudo apt-get install llvm clang cmake
```

Now clone the source and build snapshot `snapshot-2022-apr-29` (replace occurrences with the snapshot you want to build):
```bash
git clone https://github.com/subspace/subspace.git
cd subspace
git checkout snapshot-2022-apr-29
cargo build \
    --profile production \
    --bin subspace-node \
    --bin subspace-farmer
```

You'll find two binaries under `target/production` directory once it succeeds, after which refer to instructions above on how to use them.

If you want to enable OpenCL support (by adding `--features=subspace-farmer/opencl` to above `cargo build` command) you'll need to install extra dependencies: https://docs.rs/sloth256-189/latest/sloth256_189/opencl/index.html<|MERGE_RESOLUTION|>--- conflicted
+++ resolved
@@ -254,15 +254,8 @@
         condition: service_healthy
     # Replace `snapshot-DATE` with latest release (like `snapshot-2022-apr-29`)
     # For running on Aarch64 add `-aarch64` after `DATE`
-<<<<<<< HEAD
     image: ghcr.io/nazar-pc/farmer:snapshot-DATE
-# Un-comment following 2 lines to unlock farmer's RPC
-#    ports:
-#      - "127.0.0.1:9955:9955"
-=======
-    image: ghcr.io/subspace/farmer:snapshot-DATE
     volumes:
->>>>>>> 28ab065c
 # Instead of specifying volume (which will store data in `/var/lib/docker`), you can
 # alternatively specify path to the directory where files will be stored, just make
 # sure everyone is allowed to write there
