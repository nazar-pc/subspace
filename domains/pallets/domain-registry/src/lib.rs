// Copyright (C) 2021 Subspace Labs, Inc.
// SPDX-License-Identifier: Apache-2.0

// Licensed under the Apache License, Version 2.0 (the "License");
// you may not use this file except in compliance with the License.
// You may obtain a copy of the License at
//
// 	http://www.apache.org/licenses/LICENSE-2.0
//
// Unless required by applicable law or agreed to in writing, software
// distributed under the License is distributed on an "AS IS" BASIS,
// WITHOUT WARRANTIES OR CONDITIONS OF ANY KIND, either express or implied.
// See the License for the specific language governing permissions and
// limitations under the License.

//! # Domain Registry Module

#![cfg_attr(not(feature = "std"), no_std)]

#[cfg(test)]
mod tests;

#[cfg(feature = "runtime-benchmarks")]
mod benchmarking;

pub mod weights;

use codec::Decode;
use frame_support::traits::{Currency, Get, LockIdentifier, LockableCurrency, WithdrawReasons};
use frame_support::weights::Weight;
use frame_system::offchain::SubmitTransaction;
pub use pallet::*;
use sp_core::H256;
use sp_domains::bundle_election::{
    verify_bundle_solution_threshold, ReadBundleElectionParamsError,
};
use sp_domains::fraud_proof::FraudProof;
use sp_domains::{
    BundleSolution, DomainId, ExecutorPublicKey, OpaqueBundle, ProofOfElection, StakeWeight,
};
use sp_executor_registry::{ExecutorRegistry, OnNewEpoch};
use sp_runtime::traits::{BlakeTwo256, One, Zero};
use sp_runtime::Percent;
use sp_std::cmp::Ordering;
use sp_std::collections::btree_map::BTreeMap;
use sp_std::vec;
use sp_std::vec::Vec;

type BalanceOf<T> =
    <<T as Config>::Currency as Currency<<T as frame_system::Config>::AccountId>>::Balance;

type DomainConfig<T> =
    sp_domains::DomainConfig<<T as frame_system::Config>::Hash, BalanceOf<T>, Weight>;

const DOMAIN_LOCK_ID: LockIdentifier = *b"_domains";

#[frame_support::pallet]
mod pallet {
    use super::{BalanceOf, DomainConfig};
    use crate::weights::WeightInfo;
    use codec::Codec;
    use frame_support::pallet_prelude::{StorageMap, *};
    use frame_support::traits::LockableCurrency;
    use frame_support::PalletError;
    use frame_system::pallet_prelude::*;
    use pallet_settlement::{Error as PalletSettlementError, FraudProofError};
    use sp_core::H256;
    use sp_domain_digests::AsPredigest;
    use sp_domains::bundle_election::ReadBundleElectionParamsError;
    use sp_domains::fraud_proof::FraudProof;
    use sp_domains::transaction::InvalidTransactionCode;
    use sp_domains::{DomainId, OpaqueBundle};
    use sp_executor_registry::ExecutorRegistry;
    use sp_runtime::traits::{AtLeast32BitUnsigned, MaybeSerializeDeserialize};
    use sp_runtime::{FixedPointOperand, Percent};
    use sp_std::fmt::Debug;
    use sp_std::vec::Vec;

    #[pallet::config]
    pub trait Config: frame_system::Config + pallet_settlement::Config {
        type RuntimeEvent: From<Event<Self>> + IsType<<Self as frame_system::Config>::RuntimeEvent>;

        type Currency: LockableCurrency<Self::AccountId, Moment = Self::BlockNumber>;

        /// The stake weight of an executor.
        type StakeWeight: Parameter
            + Member
            + AtLeast32BitUnsigned
            + Codec
            + Default
            + Copy
            + MaybeSerializeDeserialize
            + Debug
            + MaxEncodedLen
            + TypeInfo
            + FixedPointOperand
            + From<BalanceOf<Self>>;

        /// Interface to access the executor info.
        type ExecutorRegistry: ExecutorRegistry<Self::AccountId, BalanceOf<Self>, Self::StakeWeight>;

        /// Minimum amount of deposit to create a domain.
        #[pallet::constant]
        type MinDomainDeposit: Get<BalanceOf<Self>>;

        /// Maximum amount of deposit to create a domain.
        #[pallet::constant]
        type MaxDomainDeposit: Get<BalanceOf<Self>>;

        /// Minimal stake to be a domain operator.
        ///
        /// This is global, each domain can have its own minimum stake requirement
        /// but must be no less than this value.
        // TODO: When an executor decreases its stake in pallet-executor-registry, we should ensure
        // the new stake amount still meets the operator stake threshold on all domains he stakes.
        #[pallet::constant]
        type MinDomainOperatorStake: Get<BalanceOf<Self>>;

        /// Weight information for extrinsics in this pallet.
        type WeightInfo: WeightInfo;
    }

    #[pallet::pallet]
    #[pallet::without_storage_info]
    pub struct Pallet<T>(_);

    /// Core domain bundles submitted successfully in current block.
    #[pallet::storage]
    pub(super) type SuccessfulBundles<T> = StorageValue<_, Vec<H256>, ValueQuery>;

    /// Domain id for the next core domain.
    #[pallet::storage]
    pub(super) type NextDomainId<T> = StorageValue<_, DomainId, ValueQuery>;

    /// (domain_id, domain_creator, deposit)
    #[pallet::storage]
    pub(super) type DomainCreators<T: Config> = StorageDoubleMap<
        _,
        Twox64Concat,
        DomainId,
        Twox64Concat,
        T::AccountId,
        BalanceOf<T>,
        OptionQuery,
    >;

    /// A map tracking all the non-system domains.
    #[pallet::storage]
    pub(super) type Domains<T: Config> =
        StorageMap<_, Twox64Concat, DomainId, DomainConfig<T>, OptionQuery>;

    /// At which block the domain was created.
    #[pallet::storage]
    pub(super) type CreatedAt<T: Config> =
        StorageMap<_, Twox64Concat, DomainId, T::BlockNumber, OptionQuery>;

    /// (executor, domain_id, allocated_stake_proportion)
    #[pallet::storage]
    pub(super) type DomainOperators<T: Config> = StorageDoubleMap<
        _,
        Twox64Concat,
        T::AccountId,
        Twox64Concat,
        DomainId,
        Percent,
        OptionQuery,
    >;

    /// (domain_id, domain_authority, domain_stake_weight)
    #[pallet::storage]
    pub(super) type DomainAuthorities<T: Config> = StorageDoubleMap<
        _,
        Twox64Concat,
        DomainId,
        Twox64Concat,
        T::AccountId,
        T::StakeWeight,
        OptionQuery,
    >;

    /// A map tracking the total stake weight of each domain.
    #[pallet::storage]
    pub(super) type DomainTotalStakeWeight<T: Config> =
        StorageMap<_, Twox64Concat, DomainId, T::StakeWeight, OptionQuery>;

    #[pallet::call]
    impl<T: Config> Pallet<T> {
        /// Creates a new domain with some deposit locked.
        #[pallet::call_index(0)]
        #[pallet::weight(T::WeightInfo::create_domain())]
        pub fn create_domain(
            origin: OriginFor<T>,
            deposit: BalanceOf<T>,
            domain_config: DomainConfig<T>,
        ) -> DispatchResult {
            let who = ensure_signed(origin)?;

            Self::can_create_domain(&who, deposit, &domain_config)?;

            let domain_id = Self::apply_create_domain(&who, deposit, &domain_config);

            Self::deposit_event(Event::<T>::NewDomain {
                creator: who,
                domain_id,
                deposit,
                domain_config,
            });

            Ok(())
        }

        // TODO: support destroy_domain in the future.

        // TODO: proper weight
        #[pallet::call_index(1)]
        #[pallet::weight(10_000)]
        pub fn update_domain_config(
            origin: OriginFor<T>,
            domain_id: DomainId,
            _domain_config: DomainConfig<T>,
        ) -> DispatchResult {
            let _who = ensure_signed(origin)?;

            ensure!(
                Domains::<T>::contains_key(domain_id),
                Error::<T>::InvalidDomainId
            );

            // TODO: Check if the origin account is allowed to update the config.

            // TODO: validate domain_config and deposit an event DomainConfigUpdated

            Ok(())
        }

        /// Register a new domain operator.
        #[pallet::call_index(2)]
        #[pallet::weight(T::WeightInfo::register_domain_operator())]
        pub fn register_domain_operator(
            origin: OriginFor<T>,
            domain_id: DomainId,
            to_stake: Percent,
        ) -> DispatchResult {
            let who = ensure_signed(origin)?;

            if !to_stake.is_zero() {
                Self::can_stake_on_domain(&who, domain_id, to_stake)?;

                Self::do_domain_stake_update(who, domain_id, to_stake)?;
            }

            Ok(())
        }

        /// Update the domain stake.
        ///
        /// NOTE: This has an _identical_ implementation to [`Call::register_domain_operator`],
        /// which is intentional, otherwise, it can be confusing when an operator wants to update
        /// the domain stake but has to call a API named `register_domain_operator` that usually
        /// implies the caller is not yet an operator.
        #[pallet::call_index(3)]
        #[pallet::weight(T::WeightInfo::register_domain_operator())]
        pub fn update_domain_stake(
            origin: OriginFor<T>,
            domain_id: DomainId,
            new_stake: Percent,
        ) -> DispatchResult {
            let who = ensure_signed(origin)?;

            if !new_stake.is_zero() {
                Self::can_stake_on_domain(&who, domain_id, new_stake)?;

                Self::do_domain_stake_update(who, domain_id, new_stake)?;
            }

            Ok(())
        }

        /// Deregister a domain operator.
        #[pallet::call_index(4)]
        #[pallet::weight(T::WeightInfo::deregister_domain_operator())]
        pub fn deregister_domain_operator(
            origin: OriginFor<T>,
            domain_id: DomainId,
        ) -> DispatchResult {
            let who = ensure_signed(origin)?;

            ensure!(
                Domains::<T>::contains_key(domain_id),
                Error::<T>::InvalidDomainId
            );

            // TODO: may also have a min_domain_operators constraint?

            DomainOperators::<T>::mutate_exists(who.clone(), domain_id, |maybe_stake| {
                let old_stake = maybe_stake.take();

                if old_stake.is_some() {
                    Self::deposit_event(Event::<T>::DomainOperatorDeregistered { who, domain_id });
                    Ok(())
                } else {
                    Err(Error::<T>::NotOperator)
                }
            })?;

            Ok(())
        }

        // TODO: Rename this extrinsic since the core bundle is not submit to the transaction pool but crafted and injected
        // on fly when building the system domain block.
        #[pallet::call_index(5)]
        #[pallet::weight(T::WeightInfo::submit_core_bundle())]
        pub fn submit_core_bundle(
            origin: OriginFor<T>,
            opaque_bundle: OpaqueBundle<T::BlockNumber, T::Hash, T::DomainHash>,
        ) -> DispatchResult {
            ensure_none(origin)?;

            pallet_settlement::Pallet::<T>::track_receipt(
                opaque_bundle.domain_id(),
                &opaque_bundle.receipt,
            )
            .map_err(Error::<T>::from)?;

            let bundle_hash = opaque_bundle.hash();

            SuccessfulBundles::<T>::append(bundle_hash);

            Ok(())
        }

        #[pallet::call_index(6)]
        #[pallet::weight(T::WeightInfo::submit_fraud_proof())]
        pub fn submit_fraud_proof(
            origin: OriginFor<T>,
            fraud_proof: FraudProof<T::BlockNumber, T::Hash>,
        ) -> DispatchResult {
            ensure_none(origin)?;

            log::trace!(target: "runtime::domain-registry", "Processing fraud proof: {fraud_proof:?}");

            if fraud_proof.domain_id().is_core() {
                pallet_settlement::Pallet::<T>::process_fraud_proof(fraud_proof)
                    .map_err(Error::<T>::from)?;
            }

            // TODO: slash the executor accordingly.

            Ok(())
        }
    }

    #[pallet::hooks]
    impl<T: Config> Hooks<BlockNumberFor<T>> for Pallet<T> {
        fn on_initialize(_n: BlockNumberFor<T>) -> Weight {
            let primary_block_info = <frame_system::Pallet<T>>::digest()
                .logs
                .iter()
                .filter_map(|s| s.as_primary_block_info::<T::BlockNumber, T::Hash>())
                .collect::<Vec<_>>();

            let mut consumed_weight = Weight::zero();
            for domain_id in Domains::<T>::iter_keys() {
                for (primary_number, primary_hash) in &primary_block_info {
                    pallet_settlement::PrimaryBlockHash::<T>::insert(
                        domain_id,
                        primary_number,
                        primary_hash,
                    );
                    consumed_weight += T::DbWeight::get().reads_writes(1, 1);
                }
            }

            SuccessfulBundles::<T>::kill();
            consumed_weight += T::DbWeight::get().writes(1);

            consumed_weight
        }
    }

    #[cfg(feature = "std")]
    type GenesisDomainInfo<T> = (
        <T as frame_system::Config>::AccountId,
        BalanceOf<T>,
        DomainConfig<T>,
        <T as frame_system::Config>::AccountId,
        Percent,
    );

    #[pallet::genesis_config]
    pub struct GenesisConfig<T: Config> {
        pub domains: Vec<GenesisDomainInfo<T>>,
    }

    #[cfg(feature = "std")]
    impl<T: Config> Default for GenesisConfig<T> {
        #[inline]
        fn default() -> Self {
            Self {
                domains: Vec::new(),
            }
        }
    }

    #[pallet::genesis_build]
    impl<T: Config> GenesisBuild<T> for GenesisConfig<T> {
        fn build(&self) {
            NextDomainId::<T>::put(DomainId::CORE_DOMAIN_ID_START);

            for (creator, deposit, domain_config, domain_operator, operator_stake) in &self.domains
            {
                Pallet::<T>::can_create_domain(creator, *deposit, domain_config)
                    .expect("Cannot create genesis domain");
                let domain_id = Pallet::<T>::apply_create_domain(creator, *deposit, domain_config);

                Pallet::<T>::can_stake_on_domain(domain_operator, domain_id, *operator_stake)
                    .expect("Cannot register genesis domain operator");
                Pallet::<T>::do_domain_stake_update(
                    domain_operator.clone(),
                    domain_id,
                    *operator_stake,
                )
                .expect("Failed to apply the genesis domain operator registration");

                let stake_weight = T::ExecutorRegistry::authority_stake_weight(domain_operator)
                    .expect("Genesis domain operator must be a genesis executor authority; qed");
                let domain_stake_weight: T::StakeWeight = operator_stake.mul_floor(stake_weight);

                DomainAuthorities::<T>::insert(domain_id, domain_operator, domain_stake_weight);
                DomainTotalStakeWeight::<T>::mutate(domain_id, |maybe_total| {
                    let old = maybe_total.unwrap_or_default();
                    maybe_total.replace(old + domain_stake_weight);
                });
            }
        }
    }

    impl<T> From<ReadBundleElectionParamsError> for Error<T> {
        #[inline]
        fn from(_error: ReadBundleElectionParamsError) -> Self {
            Self::FailedToReadBundleElectionParams
        }
    }

    #[derive(TypeInfo, Encode, Decode, PalletError, Debug)]
    pub enum ReceiptError {
        /// A missing core domain parent receipt.
        MissingParent,
        /// Core domain receipt is too far in the future.
        TooFarInFuture,
        /// Core domain receipt points to an unknown primary block.
        UnknownBlock,
        /// Valid receipts start after the domain creation.
        BeforeDomainCreation,
    }

    impl<T> From<PalletSettlementError> for Error<T> {
        #[inline]
        fn from(error: PalletSettlementError) -> Self {
            match error {
                PalletSettlementError::MissingParent => Self::Receipt(ReceiptError::MissingParent),
                PalletSettlementError::FraudProof(err) => Self::FraudProof(err),
                PalletSettlementError::UnavailablePrimaryBlockHash => {
                    Self::UnavailablePrimaryBlockHash
                }
            }
        }
    }

    #[pallet::error]
    pub enum Error<T> {
        /// The amount of deposit is smaller than the `T::MinDomainDeposit` bound.
        DepositTooSmall,

        /// The amount of deposit is larger than the `T::MaxDomainDeposit` bound.
        DepositTooLarge,

        /// Account does not have enough balance.
        InsufficientBalance,

        /// The minimum executor stake value in the domain config is lower than the global
        /// requirement `T::MinDomainOperatorStake`.
        OperatorStakeThresholdTooLow,

        /// Account is not an executor.
        NotExecutor,

        /// Account is not an operator of a domain.
        NotOperator,

        /// Domain does not exist for the given domain id.
        InvalidDomainId,

        /// The amount of allocated stake is smaller than the minimum value.
        OperatorStakeTooSmall,

        /// Domain stake allocation exceeds the maximum available value.
        StakeAllocationTooLarge,

        /// An error occurred while reading the state needed for verifying the bundle solution.
        FailedToReadBundleElectionParams,

        /// Invalid core domain bundle solution.
        BadBundleElectionSolution,

        /// State root of a core domain block is missing.
        StateRootNotFound,

        /// Invalid core domain state root.
        BadStateRoot,

        /// Not a core domain bundle.
        NotCoreDomainBundle,

        /// Can not find the number of block the domain was created at.
        DomainNotCreated,

        /// Can not find the block hash of given primary block number.
        UnavailablePrimaryBlockHash,

        /// Bundle was created on an unknown primary block (probably a fork block).
        BundleCreatedOnUnknownBlock,

        /// Receipt error.
        Receipt(ReceiptError),

        /// Fraud proof error.
        FraudProof(FraudProofError),
    }

    #[pallet::event]
    #[pallet::generate_deposit(pub (super) fn deposit_event)]
    pub enum Event<T: Config> {
        /// A new domain was created.
        NewDomain {
            creator: T::AccountId,
            domain_id: DomainId,
            deposit: BalanceOf<T>,
            domain_config: DomainConfig<T>,
        },

        /// A new domain operator.
        NewDomainOperator {
            who: T::AccountId,
            domain_id: DomainId,
            stake: Percent,
        },

        /// Domain operator updated its stake allocation on this domain.
        DomainStakeUpdated {
            who: T::AccountId,
            domain_id: DomainId,
            new_stake: Percent,
        },

        /// A domain operator was deregistered.
        DomainOperatorDeregistered {
            who: T::AccountId,
            domain_id: DomainId,
        },

        FraudProofProcessed,
    }

    /// Constructs a `TransactionValidity` with pallet-domain-registry specific defaults.
    fn unsigned_validity(prefix: &'static str, tag: impl Encode) -> TransactionValidity {
        ValidTransaction::with_tag_prefix(prefix)
            .priority(TransactionPriority::MAX)
            .and_provides(tag)
            .longevity(TransactionLongevity::MAX)
            // TODO: may not be necessary if using farmnet as the global executor network.
            .propagate(true)
            .build()
    }

    // TODO: the fraud-proof unsigned extrinsics are same with the ones in pallet-doamins, probably
    // find an abstraction to unify them.
    #[pallet::validate_unsigned]
    impl<T: Config> ValidateUnsigned for Pallet<T> {
        type Call = Call<T>;
        fn pre_dispatch(call: &Self::Call) -> Result<(), TransactionValidityError> {
            match call {
                Call::submit_core_bundle {
                    opaque_bundle,
                } => Self::pre_dispatch_submit_core_bundle(opaque_bundle).map_err(|e| {
                    log::error!(target: "runtime::domain-registry", "Bad core bundle, error: {e:?}");
                    TransactionValidityError::Invalid(InvalidTransactionCode::Bundle.into())
                }),
                Call::submit_fraud_proof { fraud_proof } => {
                    if fraud_proof.domain_id().is_system() {
                        log::debug!(
                            target: "runtime::domain-registry",
                            "Unexpected system domain fraud proof: {fraud_proof:?}",
                        );
                        Err(TransactionValidityError::Invalid(
                            InvalidTransactionCode::FraudProof.into(),
                        ))
                    } else {
                        Ok(())
                    }
                }
                _ => Err(InvalidTransaction::Call.into()),
            }
        }

        fn validate_unsigned(_source: TransactionSource, call: &Self::Call) -> TransactionValidity {
            match call {
                Call::submit_fraud_proof { fraud_proof } => {
                    if fraud_proof.domain_id().is_system() {
                        log::debug!(
                            target: "runtime::domain-registry",
                            "Unexpected system domain fraud proof: {fraud_proof:?}",
                        );
                        return InvalidTransactionCode::FraudProof.into();
                    }
                    if let Err(e) =
                        pallet_settlement::Pallet::<T>::validate_fraud_proof(fraud_proof)
                    {
                        log::debug!(
                            target: "runtime::domain-registry",
                            "Bad fraud proof: {fraud_proof:?}, error: {e:?}",
                        );
                        return InvalidTransactionCode::FraudProof.into();
                    }

                    // TODO: proper tag value.
                    unsigned_validity("SubspaceSubmitFraudProof", fraud_proof)
                }
                _ => InvalidTransaction::Call.into(),
            }
        }
    }
}

impl<T: Config> OnNewEpoch<T::AccountId, T::StakeWeight> for Pallet<T> {
    // TODO: similar to the executors, bench how many domain operators can be supported.
    /// Rotate the domain authorities on each new epoch.
    fn on_new_epoch(executor_weights: BTreeMap<T::AccountId, T::StakeWeight>) {
        let _ = DomainAuthorities::<T>::clear(u32::MAX, None);
        let _ = DomainTotalStakeWeight::<T>::clear(u32::MAX, None);

        let mut total_stake_weights = BTreeMap::new();

        for (operator, domain_id, stake_allocation) in DomainOperators::<T>::iter() {
            // TODO: Need to confirm whether an inactive executor can still be the domain authority.
            if let Some(stake_weight) = executor_weights.get(&operator) {
                let domain_stake_weight: T::StakeWeight = stake_allocation.mul_floor(*stake_weight);

                total_stake_weights
                    .entry(domain_id)
                    .and_modify(|total| *total += domain_stake_weight)
                    .or_insert(domain_stake_weight);

                DomainAuthorities::<T>::insert(domain_id, operator, domain_stake_weight);
            }
        }

        for (domain_id, total_stake_weight) in total_stake_weights {
            DomainTotalStakeWeight::<T>::insert(domain_id, total_stake_weight);
        }
    }
}

impl<T: Config> Pallet<T>
where
    T: Config + frame_system::offchain::SendTransactionTypes<Call<T>>,
{
    /// Submits an unsigned extrinsic [`Call::submit_fraud_proof`].
    pub fn submit_fraud_proof_unsigned(fraud_proof: FraudProof<T::BlockNumber, T::Hash>) {
        let call = Call::submit_fraud_proof { fraud_proof };

        match SubmitTransaction::<T, Call<T>>::submit_unsigned_transaction(call.into()) {
            Ok(()) => {
                log::info!(target: "runtime::domain-registry", "Submitted fraud proof");
            }
            Err(()) => {
                log::error!(target: "runtime::domain-registry", "Error submitting fraud proof");
            }
        }
    }
}

impl<T: Config> Pallet<T> {
    pub fn successful_bundles() -> Vec<H256> {
        SuccessfulBundles::<T>::get()
    }

    pub fn head_receipt_number(domain_id: DomainId) -> T::BlockNumber {
        pallet_settlement::Pallet::<T>::head_receipt_number(domain_id)
    }

    /// Returns the block number of the oldest receipt still being tracked in the state.
    pub fn oldest_receipt_number(domain_id: DomainId) -> T::BlockNumber {
        pallet_settlement::Pallet::<T>::oldest_receipt_number(domain_id)
    }

    pub fn domain_authorities(domain_id: DomainId) -> Vec<(ExecutorPublicKey, T::StakeWeight)> {
        DomainAuthorities::<T>::iter_prefix(domain_id)
            .filter_map(|(who, stake_weight)| {
                T::ExecutorRegistry::executor_public_key(&who)
                    .map(|executor_public_key| (executor_public_key, stake_weight))
            })
            .collect()
    }

    pub fn domain_total_stake_weight(domain_id: DomainId) -> Option<T::StakeWeight> {
        DomainTotalStakeWeight::<T>::get(domain_id)
    }

    pub fn domain_slot_probability(domain_id: DomainId) -> Option<(u64, u64)> {
        Domains::<T>::get(domain_id).map(|domain_config| domain_config.bundle_slot_probability)
    }

    pub fn core_bundle_election_storage_keys(
        domain_id: DomainId,
        executor: T::AccountId,
    ) -> Vec<Vec<u8>> {
        vec![
            DomainAuthorities::<T>::hashed_key_for(domain_id, executor),
            DomainTotalStakeWeight::<T>::hashed_key_for(domain_id),
            Domains::<T>::hashed_key_for(domain_id),
        ]
    }

    fn pre_dispatch_submit_core_bundle(
        opaque_bundle: &OpaqueBundle<T::BlockNumber, T::Hash, T::DomainHash>,
    ) -> Result<(), Error<T>> {
        let header = &opaque_bundle.sealed_header.header;

        let BundleSolution::Core {
            proof_of_election,
            core_block_number,
            core_block_hash,
            core_state_root
        } = &header.bundle_solution else {
            return Err(Error::<T>::NotCoreDomainBundle);
        };

        let domain_id = opaque_bundle.domain_id();

        if !domain_id.is_core() {
            return Err(Error::<T>::NotCoreDomainBundle);
        }

        let bundle_created_on_valid_primary_block =
            pallet_settlement::PrimaryBlockHash::<T>::get(domain_id, header.primary_number)
                .map(|block_hash| block_hash == header.primary_hash)
                .unwrap_or(false);

        if !bundle_created_on_valid_primary_block {
            log::debug!(
                target: "runtime::domain-registry",
                "Bundle of {domain_id:?} is probably created on a primary fork #{:?}, expected: {:?}, got: {:?}",
                header.primary_number,
                pallet_settlement::PrimaryBlockHash::<T>::get(domain_id, header.primary_number),
                header.primary_hash,
            );
            return Err(Error::BundleCreatedOnUnknownBlock);
        }

        let created_at = CreatedAt::<T>::get(domain_id).ok_or(Error::<T>::DomainNotCreated)?;
        let head_receipt_number = Self::head_receipt_number(domain_id);
        let next_head_receipt_number = head_receipt_number + One::one();
        let max_allowed = head_receipt_number + T::MaximumReceiptDrift::get();
        let receipt = &bundle.receipt;

<<<<<<< HEAD
        // TODO: Check if the receipt extend the receipt chain or add confirmations to the head receipt
        match receipt.primary_number.cmp(&next_head_receipt_number) {
            // Missing receipt.
            Ordering::Greater => {
=======
        let mut new_best_number = head_receipt_number;
        let receipts = &opaque_bundle.receipts;
        for receipt in receipts {
            // Non-best receipt
            if receipt.primary_number <= new_best_number {
                continue;
                // New nest receipt.
            } else if receipt.primary_number == new_best_number + One::one() {
                new_best_number += One::one();
                // Missing receipt.
            } else {
                let missing_receipt_number = new_best_number + One::one();
>>>>>>> 3a19f47b
                log::debug!(
                    target: "runtime::domain-registry",
                    "Receipt for {domain_id:?} #{next_head_receipt_number:?} is missing, \
                    head_receipt_number: {head_receipt_number:?}, max_allowed: {max_allowed:?}, received: {:?}",
                    receipt.primary_number
                );
                return Err(Error::<T>::Receipt(ReceiptError::MissingParent));
            }
            // Non-best receipt
            Ordering::Less => {}
            // New nest receipt.
            Ordering::Equal => {
                let primary_number = receipt.primary_number;

                if primary_number <= created_at {
                    log::debug!(
                        target: "runtime::domain-registry",
                        "Domain was created at #{created_at:?}, but this receipt points to an earlier block #{:?}", receipt.primary_number,
                    );
                    return Err(Error::<T>::Receipt(ReceiptError::BeforeDomainCreation));
                }

                if !pallet_settlement::Pallet::<T>::point_to_valid_primary_block(domain_id, receipt)
                {
                    log::debug!(
                        target: "runtime::domain-registry",
                        "Receipt of {domain_id:?} #{primary_number:?},{:?} points to an unknown primary block, \
                        expected: #{primary_number:?},{:?}",
                        receipt.primary_hash,
                        pallet_settlement::PrimaryBlockHash::<T>::get(domain_id, primary_number),
                    );
                    return Err(Error::<T>::Receipt(ReceiptError::UnknownBlock));
                }

                if primary_number > max_allowed {
                    log::debug!(
                        target: "runtime::domain-registry",
                        "Receipt for #{primary_number:?} is too far in future, max_allowed: {max_allowed:?}",
                    );
                    return Err(Error::<T>::Receipt(ReceiptError::TooFarInFuture));
                }
            }
        }

        // The validity of vrf proof itself has been verified on the primary chain, thus only the
        // proof_of_election is necessary to be checked here.
        let ProofOfElection {
            vrf_output,
            storage_proof,
            system_state_root,
            executor_public_key,
            global_challenge,
            ..
        } = &proof_of_election;

        let core_block_number = T::BlockNumber::from(*core_block_number);

        // Considering this scenario, a core domain stalls at block 1 for a long time and then
        // resumes at block 1000, assuming `MaximumReceiptDrift` is 128 and the receipt of
        // block 1 had been submitted, the range of receipts in the new bundle created at
        // block 1000 would be (1, 1+128] , thus the state root corresponding to block 1000,i.e.,
        // `core_state_root`, can not be verified, in which case the `core_state_root`
        // verification will be skipped.
        //
        // We can not simply remove the `MaximumReceiptDrift` constraint as it's unwise to
        // fill in an unlimited number of missing receipts in one single bundle when the
        // domain resumes because the computation resource per block is limited anyway.
        //
        // This edge case does not impact the security due to the fraud-proof mechanism.
        let state_root_verifiable = core_block_number <= head_receipt_number;

        if !core_block_number.is_zero() && state_root_verifiable {
<<<<<<< HEAD
            let maybe_state_root = if (receipt.primary_number, receipt.domain_hash)
                == (core_block_number, *core_block_hash)
            {
                receipt.trace.last().cloned()
            } else {
                None
            };
=======
            let maybe_state_root = opaque_bundle.receipts.iter().find_map(|receipt| {
                receipt.trace.last().and_then(|state_root| {
                    if (receipt.primary_number, receipt.domain_hash)
                        == (core_block_number, *core_block_hash)
                    {
                        Some(*state_root)
                    } else {
                        None
                    }
                })
            });
>>>>>>> 3a19f47b

            let expected_state_root = match maybe_state_root {
                Some(v) => v,
                None => pallet_settlement::Pallet::<T>::state_root((
                    domain_id,
                    core_block_number,
                    core_block_hash,
                ))
                    .ok_or(Error::<T>::StateRootNotFound)
                    .map_err(|err| {
                        log::debug!(
                            target: "runtime::domain-registry",
                            "State root for {domain_id:?} #{core_block_number:?},{core_block_hash:?} not found, \
                            current head receipt: {:?}",
                            pallet_settlement::Pallet::<T>::receipt_head(domain_id),
                        );
                        err
                    })?,
            };

            if expected_state_root != *core_state_root {
                log::debug!(
                    target: "runtime::domains",
                    "Bad state root for {domain_id:?} #{core_block_number:?},{core_block_hash:?}, \
                    expected: {expected_state_root:?}, got: {core_state_root:?}",
                );
                return Err(Error::<T>::BadStateRoot);
            }
        }

        let db = storage_proof.clone().into_memory_db::<BlakeTwo256>();

        let system_state_root: sp_core::H256 = (*system_state_root).into();

        let read_value = |storage_key: Vec<u8>| {
            sp_trie::read_trie_value::<sp_trie::LayoutV1<BlakeTwo256>, _>(
                &db,
                &system_state_root,
                &storage_key,
                None,
                None,
            )
            .map_err(|_| ReadBundleElectionParamsError::TrieError)?
            .ok_or(ReadBundleElectionParamsError::MissingValue)
        };

        fn decode<T: Decode>(storage_key: Vec<u8>) -> Result<T, ReadBundleElectionParamsError> {
            T::decode(&mut storage_key.as_slice())
                .map_err(|_| ReadBundleElectionParamsError::DecodeError)
        }

        let executor_key = T::ExecutorRegistry::key_owner_storage_key(executor_public_key);
        let executor: T::AccountId = decode(read_value(executor_key)?)?;

        let stake_weight_key = DomainAuthorities::<T>::hashed_key_for(domain_id, executor);
        let stake_weight: StakeWeight = decode(read_value(stake_weight_key)?)?;

        let total_stake_weight_key = DomainTotalStakeWeight::<T>::hashed_key_for(domain_id);
        let total_stake_weight: StakeWeight = decode(read_value(total_stake_weight_key)?)?;

        let domain_config_key = Domains::<T>::hashed_key_for(domain_id);
        let domain_config: DomainConfig<T> = decode(read_value(domain_config_key)?)?;

        let slot_probability = domain_config.bundle_slot_probability;

        verify_bundle_solution_threshold(
            domain_id,
            *vrf_output,
            stake_weight,
            total_stake_weight,
            slot_probability,
            executor_public_key,
            global_challenge,
        )
        .map_err(|_| Error::<T>::BadBundleElectionSolution)?;

        Ok(())
    }

    fn can_create_domain(
        who: &T::AccountId,
        deposit: BalanceOf<T>,
        domain_config: &DomainConfig<T>,
    ) -> Result<(), Error<T>> {
        if deposit < T::MinDomainDeposit::get() {
            return Err(Error::<T>::DepositTooSmall);
        }

        if deposit > T::MaxDomainDeposit::get() {
            return Err(Error::<T>::DepositTooLarge);
        }

        if T::Currency::free_balance(who) < deposit {
            return Err(Error::<T>::InsufficientBalance);
        }

        if domain_config.min_operator_stake < T::MinDomainOperatorStake::get() {
            return Err(Error::<T>::OperatorStakeThresholdTooLow);
        }

        Ok(())
    }

    fn apply_create_domain(
        who: &T::AccountId,
        deposit: BalanceOf<T>,
        domain_config: &DomainConfig<T>,
    ) -> DomainId {
        T::Currency::set_lock(DOMAIN_LOCK_ID, who, deposit, WithdrawReasons::all());

        let domain_id = NextDomainId::<T>::get();

        Domains::<T>::insert(domain_id, domain_config);
        DomainCreators::<T>::insert(domain_id, who, deposit);
        NextDomainId::<T>::put(domain_id + 1);

        let current_block_number = frame_system::Pallet::<T>::block_number();
        CreatedAt::<T>::insert(domain_id, current_block_number);
        pallet_settlement::Pallet::<T>::initialize_head_receipt_number(
            domain_id,
            current_block_number,
        );

        domain_id
    }

    fn can_stake_on_domain(
        who: &T::AccountId,
        domain_id: DomainId,
        to_stake: Percent,
    ) -> Result<(), Error<T>> {
        let stake_amount =
            T::ExecutorRegistry::executor_stake(who).ok_or(Error::<T>::NotExecutor)?;

        let min_stake = Domains::<T>::get(domain_id)
            .map(|domain_config| domain_config.min_operator_stake)
            .ok_or(Error::<T>::InvalidDomainId)?;

        if to_stake.mul_floor(stake_amount) < min_stake {
            return Err(Error::<T>::OperatorStakeTooSmall);
        }

        // Exclude the potential existing stake allocation on this domain.
        let already_allocated: Percent = DomainOperators::<T>::iter_prefix(who)
            .filter_map(|(id, value)| if domain_id == id { None } else { Some(value) })
            .fold(Zero::zero(), |acc, x| acc + x);

        let available_stake = Percent::one() - already_allocated;
        if to_stake > available_stake {
            return Err(Error::<T>::StakeAllocationTooLarge);
        }

        Ok(())
    }

    fn do_domain_stake_update(
        who: T::AccountId,
        domain_id: DomainId,
        new_stake: Percent,
    ) -> Result<(), Error<T>> {
        DomainOperators::<T>::mutate_exists(who.clone(), domain_id, |maybe_stake| {
            let old_stake = maybe_stake.replace(new_stake);

            if old_stake.is_some() {
                Self::deposit_event(Event::<T>::DomainStakeUpdated {
                    who,
                    domain_id,
                    new_stake,
                });
            } else {
                Self::deposit_event(Event::<T>::NewDomainOperator {
                    who,
                    domain_id,
                    stake: new_stake,
                });
            }

            Ok(())
        })
    }
}<|MERGE_RESOLUTION|>--- conflicted
+++ resolved
@@ -762,27 +762,12 @@
         let head_receipt_number = Self::head_receipt_number(domain_id);
         let next_head_receipt_number = head_receipt_number + One::one();
         let max_allowed = head_receipt_number + T::MaximumReceiptDrift::get();
-        let receipt = &bundle.receipt;
-
-<<<<<<< HEAD
+        let receipt = &opaque_bundle.receipt;
+
         // TODO: Check if the receipt extend the receipt chain or add confirmations to the head receipt
         match receipt.primary_number.cmp(&next_head_receipt_number) {
             // Missing receipt.
             Ordering::Greater => {
-=======
-        let mut new_best_number = head_receipt_number;
-        let receipts = &opaque_bundle.receipts;
-        for receipt in receipts {
-            // Non-best receipt
-            if receipt.primary_number <= new_best_number {
-                continue;
-                // New nest receipt.
-            } else if receipt.primary_number == new_best_number + One::one() {
-                new_best_number += One::one();
-                // Missing receipt.
-            } else {
-                let missing_receipt_number = new_best_number + One::one();
->>>>>>> 3a19f47b
                 log::debug!(
                     target: "runtime::domain-registry",
                     "Receipt for {domain_id:?} #{next_head_receipt_number:?} is missing, \
@@ -855,7 +840,6 @@
         let state_root_verifiable = core_block_number <= head_receipt_number;
 
         if !core_block_number.is_zero() && state_root_verifiable {
-<<<<<<< HEAD
             let maybe_state_root = if (receipt.primary_number, receipt.domain_hash)
                 == (core_block_number, *core_block_hash)
             {
@@ -863,19 +847,6 @@
             } else {
                 None
             };
-=======
-            let maybe_state_root = opaque_bundle.receipts.iter().find_map(|receipt| {
-                receipt.trace.last().and_then(|state_root| {
-                    if (receipt.primary_number, receipt.domain_hash)
-                        == (core_block_number, *core_block_hash)
-                    {
-                        Some(*state_root)
-                    } else {
-                        None
-                    }
-                })
-            });
->>>>>>> 3a19f47b
 
             let expected_state_root = match maybe_state_root {
                 Some(v) => v,
