--- conflicted
+++ resolved
@@ -37,10 +37,7 @@
 pub use runtime_interface::fraud_proof_runtime_interface::HostFunctions;
 use sp_api::scale_info::TypeInfo;
 use sp_domains::DomainId;
-<<<<<<< HEAD
-=======
 use sp_runtime::transaction_validity::{InvalidTransaction, TransactionValidity};
->>>>>>> f72a6366
 use sp_runtime::OpaqueExtrinsic;
 use sp_runtime_interface::pass_by;
 use sp_runtime_interface::pass_by::PassBy;
@@ -158,17 +155,18 @@
         }
     }
 
-<<<<<<< HEAD
     pub fn into_tx_range_check(self) -> Option<bool> {
         match self {
             FraudProofVerificationInfoResponse::TxRangeCheck(is_tx_in_range) => {
                 Some(is_tx_in_range)
             }
-=======
+            _ => None,
+        }
+    }
+
     pub fn into_bundle_body(self) -> Option<Vec<OpaqueExtrinsic>> {
         match self {
             Self::DomainBundleBody(bb) => Some(bb),
->>>>>>> f72a6366
             _ => None,
         }
     }
