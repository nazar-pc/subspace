--- conflicted
+++ resolved
@@ -17,10 +17,6 @@
 frame-support = { version = "4.0.0-dev", default-features = false, git = "https://github.com/subspace/polkadot-sdk", rev = "892bf8e938c6bd2b893d3827d1093cd81baa59a1" }
 hash-db = { version = "0.16.0", default-features = false }
 scale-info = { version = "2.7.0", default-features = false, features = ["derive"] }
-<<<<<<< HEAD
-domain-block-preprocessor = { version = "0.1.0", default-features = false, path = "../../domains/client/block-preprocessor", optional = true }
-=======
->>>>>>> f72a6366
 sc-client-api = { version = "4.0.0-dev", git = "https://github.com/subspace/polkadot-sdk", rev = "892bf8e938c6bd2b893d3827d1093cd81baa59a1", optional = true }
 sc-executor = { version = "0.10.0-dev", git = "https://github.com/subspace/polkadot-sdk", rev = "892bf8e938c6bd2b893d3827d1093cd81baa59a1", default-features = false, optional = true }
 sp-api = { version = "4.0.0-dev", default-features = false, git = "https://github.com/subspace/polkadot-sdk", rev = "892bf8e938c6bd2b893d3827d1093cd81baa59a1" }
@@ -64,14 +60,10 @@
     "frame-support/std",
     "hash-db/std",
     "scale-info/std",
-<<<<<<< HEAD
     "domain-block-preprocessor",
-=======
-    "sc-client-api",
-    "sc-executor/std",
->>>>>>> f72a6366
     "sc-client-api",
     "sc-executor",
+    "sc-executor/std",
     "sp-api/std",
     "sp-blockchain",
     "sp-consensus-slots/std",
