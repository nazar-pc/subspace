--- conflicted
+++ resolved
@@ -17,16 +17,10 @@
 
 [dependencies]
 codec = { package = "parity-scale-codec", version = "3.1.5", default-features = false, features = ["derive"] }
-<<<<<<< HEAD
 domain-runtime-primitives = { version = "0.1.0", default-features = false, path = "../../domains/primitives/runtime" }
-frame-executive = { version = "4.0.0-dev", default-features = false, git = "https://github.com/subspace/substrate", rev = "1a7c28721fa77ecce9632ad9ce473f2d3cf1a598" }
-frame-support = { version = "4.0.0-dev", default-features = false, git = "https://github.com/subspace/substrate", rev = "1a7c28721fa77ecce9632ad9ce473f2d3cf1a598" }
-frame-system = { version = "4.0.0-dev", default-features = false, git = "https://github.com/subspace/substrate", rev = "1a7c28721fa77ecce9632ad9ce473f2d3cf1a598" }
-=======
 frame-executive = { version = "4.0.0-dev", default-features = false, git = "https://github.com/subspace/substrate", rev = "66d3f73c5ef66c975fa5f54b6736ccd6821e395f" }
 frame-support = { version = "4.0.0-dev", default-features = false, git = "https://github.com/subspace/substrate", rev = "66d3f73c5ef66c975fa5f54b6736ccd6821e395f" }
 frame-system = { version = "4.0.0-dev", default-features = false, git = "https://github.com/subspace/substrate", rev = "66d3f73c5ef66c975fa5f54b6736ccd6821e395f" }
->>>>>>> 15f318e9
 hex-literal = { version = "0.3.3", optional = true }
 orml-vesting = { version = "0.4.1-dev", default-features = false, path = "../../orml/vesting" }
 pallet-balances = { version = "4.0.0-dev", default-features = false, git = "https://github.com/subspace/substrate", rev = "66d3f73c5ef66c975fa5f54b6736ccd6821e395f" }
