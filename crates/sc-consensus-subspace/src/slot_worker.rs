// Copyright (C) 2019-2021 Parity Technologies (UK) Ltd.
// Copyright (C) 2021 Subspace Labs, Inc.
// SPDX-License-Identifier: GPL-3.0-or-later WITH Classpath-exception-2.0

// This program is free software: you can redistribute it and/or modify
// it under the terms of the GNU General Public License as published by
// the Free Software Foundation, either version 3 of the License, or
// (at your option) any later version.

// This program is distributed in the hope that it will be useful,
// but WITHOUT ANY WARRANTY; without even the implied warranty of
// MERCHANTABILITY or FITNESS FOR A PARTICULAR PURPOSE. See the
// GNU General Public License for more details.

// You should have received a copy of the GNU General Public License
// along with this program. If not, see <https://www.gnu.org/licenses/>.

use crate::{NewSlotInfo, NewSlotNotification, RewardSigningNotification, SubspaceLink};
use futures::{StreamExt, TryFutureExt};
use log::{debug, error, info, warn};
use sc_consensus::block_import::{BlockImport, BlockImportParams, StateAction};
use sc_consensus::{JustificationSyncLink, StorageChanges};
use sc_consensus_slots::{
    BackoffAuthoringBlocksStrategy, SimpleSlotWorker, SlotInfo, SlotLenienceType, SlotProportion,
};
use sc_telemetry::TelemetryHandle;
use sc_utils::mpsc::tracing_unbounded;
use schnorrkel::context::SigningContext;
use schnorrkel::PublicKey;
use sp_api::{ApiError, NumberFor, ProvideRuntimeApi, TransactionFor};
use sp_blockchain::{Error as ClientError, HeaderBackend, HeaderMetadata};
use sp_consensus::{BlockOrigin, Environment, Error as ConsensusError, Proposer, SyncOracle};
use sp_consensus_slots::Slot;
use sp_consensus_subspace::digests::{extract_pre_digest, CompatibleDigestItem, PreDigest};
use sp_consensus_subspace::{FarmerPublicKey, FarmerSignature, SignedVote, SubspaceApi, Vote};
use sp_core::crypto::ByteArray;
use sp_core::H256;
use sp_runtime::generic::BlockId;
use sp_runtime::traits::{Block as BlockT, Header, One, Saturating, Zero};
use sp_runtime::DigestItem;
use std::future::Future;
use std::pin::Pin;
use std::sync::Arc;
use subspace_core_primitives::{
    Randomness, RewardSignature, Salt, Solution, MERKLE_NUM_LEAVES, RECORD_SIZE,
};
use subspace_solving::{derive_global_challenge, derive_target};
use subspace_verification::{
    check_reward_signature, is_within_solution_range, verify_solution, PieceCheckParams,
    VerifySolutionParams,
};

#[derive(Clone)]
pub(super) struct SlotWorkerSyncOracle<SO>
where
    SO: SyncOracle + Send + Sync + Clone,
{
    pub(super) force_authoring: bool,
    pub(super) inner: SO,
}

impl<SO> SyncOracle for SlotWorkerSyncOracle<SO>
where
    SO: SyncOracle + Send + Sync + Clone,
{
    fn is_major_syncing(&self) -> bool {
        // This allows slot worker to produce blocks even when it is offline, which according to
        // modified Substrate fork will happen when node is offline or connected to non-synced peers
        // (default state)
<<<<<<< HEAD
        self.inner.is_major_syncing() && !self.force_authoring
=======
        !self.force_authoring && self.inner.is_major_syncing()
>>>>>>> 7dc6ffdd
    }

    fn is_offline(&self) -> bool {
        self.inner.is_offline()
    }
}

pub(super) struct SubspaceSlotWorker<Block: BlockT, Client, E, I, SO, L, BS> {
    pub(super) client: Arc<Client>,
    pub(super) block_import: I,
    pub(super) env: E,
    pub(super) sync_oracle: SO,
    pub(super) justification_sync_link: L,
    pub(super) force_authoring: bool,
    pub(super) backoff_authoring_blocks: Option<BS>,
    pub(super) subspace_link: SubspaceLink<Block>,
    pub(super) reward_signing_context: SigningContext,
    pub(super) block_proposal_slot_portion: SlotProportion,
    pub(super) max_block_proposal_slot_portion: Option<SlotProportion>,
    pub(super) telemetry: Option<TelemetryHandle>,
}

#[async_trait::async_trait]
impl<Block, Client, E, I, Error, SO, L, BS> SimpleSlotWorker<Block>
    for SubspaceSlotWorker<Block, Client, E, I, SO, L, BS>
where
    Block: BlockT,
    Client: ProvideRuntimeApi<Block>
        + HeaderBackend<Block>
        + HeaderMetadata<Block, Error = ClientError>
        + 'static,
    Client::Api: SubspaceApi<Block, FarmerPublicKey>,
    E: Environment<Block, Error = Error> + Send + Sync,
    E::Proposer: Proposer<Block, Error = Error, Transaction = TransactionFor<Client, Block>>,
    I: BlockImport<Block, Transaction = TransactionFor<Client, Block>> + Send + Sync + 'static,
    SO: SyncOracle + Send + Sync + Clone,
    L: JustificationSyncLink<Block>,
    BS: BackoffAuthoringBlocksStrategy<NumberFor<Block>> + Send + Sync,
    Error: std::error::Error + Send + From<ConsensusError> + From<I::Error> + 'static,
{
    type BlockImport = I;
    type SyncOracle = SO;
    type JustificationSyncLink = L;
    type CreateProposer =
        Pin<Box<dyn Future<Output = Result<E::Proposer, ConsensusError>> + Send + 'static>>;
    type Proposer = E::Proposer;
    type Claim = PreDigest<FarmerPublicKey, FarmerPublicKey>;
    type EpochData = ();

    fn logging_target(&self) -> &'static str {
        "subspace"
    }

    fn block_import(&mut self) -> &mut Self::BlockImport {
        &mut self.block_import
    }

    fn epoch_data(
        &self,
        _parent: &Block::Header,
        _slot: Slot,
    ) -> Result<Self::EpochData, ConsensusError> {
        Ok(())
    }

    fn authorities_len(&self, _epoch_data: &Self::EpochData) -> Option<usize> {
        // This function is used in `sc-consensus-slots` in order to determine whether it is
        // possible to skip block production under certain circumstances, returning `None` or any
        // number smaller or equal to `1` disables that functionality and we don't want that.
        Some(2)
    }

    async fn claim_slot(
        &self,
        parent_header: &Block::Header,
        slot: Slot,
        _epoch_data: &Self::EpochData,
    ) -> Option<Self::Claim> {
        debug!(target: "subspace", "Attempting to claim slot {}", slot);

        let parent_block_id = BlockId::Hash(parent_header.hash());
        let runtime_api = self.client.runtime_api();

        let global_randomness =
            extract_global_randomness_for_block(self.client.as_ref(), &parent_block_id).ok()?;
        let (solution_range, voting_solution_range) =
            extract_solution_ranges_for_block(self.client.as_ref(), &parent_block_id).ok()?;
        let (salt, next_salt) =
            extract_salt_for_block(self.client.as_ref(), &parent_block_id).ok()?;
        let global_challenge = derive_global_challenge(&global_randomness, slot.into());

        let maybe_root_plot_public_key = self
            .client
            .runtime_api()
            .root_plot_public_key(&parent_block_id)
            .ok()?;

        let new_slot_info = NewSlotInfo {
            slot,
            global_challenge,
            salt,
            next_salt,
            solution_range,
            voting_solution_range,
        };
        let (solution_sender, mut solution_receiver) =
            tracing_unbounded("subspace_slot_solution_stream");

        self.subspace_link
            .new_slot_notification_sender
            .notify(|| NewSlotNotification {
                new_slot_info,
                solution_sender,
            });

        let mut maybe_pre_digest = None;

        while let Some(solution) = solution_receiver.next().await {
            if let Some(root_plot_public_key) = &maybe_root_plot_public_key {
                if &solution.public_key != root_plot_public_key {
                    // Only root plot public key is allowed, no need to even try to claim block or
                    // vote.
                    continue;
                }
            }

            // TODO: We need also need to check for equivocation of farmers connected to *this node*
            //  during block import, currently farmers connected to this node are considered trusted
            if runtime_api
                .is_in_block_list(&parent_block_id, &solution.public_key)
                .ok()?
            {
                warn!(
                    target: "subspace",
                    "Ignoring solution for slot {} provided by farmer in block list: {}",
                    slot,
                    solution.public_key,
                );

                continue;
            }

            let max_plot_size = runtime_api.max_plot_size(&parent_block_id).ok()?;
            let segment_index = solution.piece_index / u64::from(MERKLE_NUM_LEAVES);
            let position = solution.piece_index % u64::from(MERKLE_NUM_LEAVES);
            let mut maybe_records_root = runtime_api
                .records_root(&parent_block_id, segment_index)
                .ok()?;
            let total_pieces = runtime_api.total_pieces(&parent_block_id).ok()?;

            // This is not a very nice hack due to the fact that at the time first block is produced
            // extrinsics with root blocks are not yet in runtime.
            if maybe_records_root.is_none() && parent_header.number().is_zero() {
                maybe_records_root = self.subspace_link.root_blocks.lock().iter().find_map(
                    |(_block_number, root_blocks)| {
                        root_blocks.iter().find_map(|root_block| {
                            if root_block.segment_index() == segment_index {
                                Some(root_block.records_root())
                            } else {
                                None
                            }
                        })
                    },
                );
            }

            let records_root = match maybe_records_root {
                Some(records_root) => records_root,
                None => {
                    warn!(
                        target: "subspace",
                        "Records root for segment index {} not found (slot {})",
                        segment_index,
                        slot,
                    );
                    continue;
                }
            };

            let solution_verification_result = verify_solution(
                &solution,
                slot.into(),
                VerifySolutionParams {
                    global_randomness: &global_randomness,
                    solution_range: voting_solution_range,
                    salt,
                    piece_check_params: Some(PieceCheckParams {
                        records_root,
                        position,
                        record_size: RECORD_SIZE,
                        max_plot_size,
                        total_pieces,
                    }),
                },
            );

            if let Err(error) = solution_verification_result {
                warn!(target: "subspace", "Invalid solution received for slot {slot}: {error:?}");
            } else {
                // Verification of the local challenge was done before this
                let target = derive_target(
                    &PublicKey::from_bytes(solution.public_key.as_ref())
                        .expect("Always correct length; qed"),
                    global_challenge,
                    &solution.local_challenge,
                )
                .expect("Verification of the local challenge was done before this; qed");
                // If solution is of high enough quality and block pre-digest wasn't produced yet,
                // block reward is claimed
                if maybe_pre_digest.is_none()
                    && is_within_solution_range(target, solution.tag, solution_range)
                {
                    info!(target: "subspace", "🚜 Claimed block at slot {slot}");

                    maybe_pre_digest.replace(PreDigest { solution, slot });
                } else if !parent_header.number().is_zero() {
                    // Not sending vote on top of genesis block since root blocks since piece
                    // verification wouldn't be possible due to empty records root
                    info!(target: "subspace", "🗳️ Claimed vote at slot {slot}");

                    self.create_vote(solution, slot, parent_header, &parent_block_id)
                        .await;
                }
            }
        }

        maybe_pre_digest
    }

    fn pre_digest_data(&self, _slot: Slot, claim: &Self::Claim) -> Vec<DigestItem> {
        vec![DigestItem::subspace_pre_digest(claim)]
    }

    async fn block_import_params(
        &self,
        header: Block::Header,
        header_hash: &Block::Hash,
        body: Vec<Block::Extrinsic>,
        storage_changes: sc_consensus_slots::StorageChanges<I::Transaction, Block>,
        pre_digest: Self::Claim,
        _epoch_data: Self::EpochData,
    ) -> Result<BlockImportParams<Block, I::Transaction>, ConsensusError> {
        let signature = self
            .sign_reward(
                H256::from_slice(header_hash.as_ref()),
                &pre_digest.solution.public_key,
            )
            .await?;

        let digest_item = DigestItem::subspace_seal(signature);

        let mut import_block = BlockImportParams::new(BlockOrigin::Own, header);
        import_block.post_digests.push(digest_item);
        import_block.body = Some(body);
        import_block.state_action =
            StateAction::ApplyChanges(StorageChanges::Changes(storage_changes));

        Ok(import_block)
    }

    fn force_authoring(&self) -> bool {
        self.force_authoring
    }

    fn should_backoff(&self, slot: Slot, chain_head: &Block::Header) -> bool {
        if let Some(ref strategy) = self.backoff_authoring_blocks {
            if let Ok(chain_head_slot) = extract_pre_digest(chain_head).map(|digest| digest.slot) {
                return strategy.should_backoff(
                    *chain_head.number(),
                    chain_head_slot,
                    self.client.info().finalized_number,
                    slot,
                    self.logging_target(),
                );
            }
        }
        false
    }

    fn sync_oracle(&mut self) -> &mut Self::SyncOracle {
        &mut self.sync_oracle
    }

    fn justification_sync_link(&mut self) -> &mut Self::JustificationSyncLink {
        &mut self.justification_sync_link
    }

    fn proposer(&mut self, block: &Block::Header) -> Self::CreateProposer {
        Box::pin(
            self.env
                .init(block)
                .map_err(|e| ConsensusError::ClientImport(e.to_string())),
        )
    }

    fn telemetry(&self) -> Option<TelemetryHandle> {
        self.telemetry.clone()
    }

    fn proposing_remaining_duration(&self, slot_info: &SlotInfo<Block>) -> std::time::Duration {
        let parent_slot = extract_pre_digest(&slot_info.chain_head)
            .ok()
            .map(|d| d.slot);

        sc_consensus_slots::proposing_remaining_duration(
            parent_slot,
            slot_info,
            &self.block_proposal_slot_portion,
            self.max_block_proposal_slot_portion.as_ref(),
            SlotLenienceType::Exponential,
            self.logging_target(),
        )
    }
}

impl<Block, Client, E, I, Error, SO, L, BS> SubspaceSlotWorker<Block, Client, E, I, SO, L, BS>
where
    Block: BlockT,
    Client: ProvideRuntimeApi<Block>
        + HeaderBackend<Block>
        + HeaderMetadata<Block, Error = ClientError>
        + 'static,
    Client::Api: SubspaceApi<Block, FarmerPublicKey>,
    E: Environment<Block, Error = Error> + Send + Sync,
    E::Proposer: Proposer<Block, Error = Error, Transaction = TransactionFor<Client, Block>>,
    I: BlockImport<Block, Transaction = TransactionFor<Client, Block>> + Send + Sync + 'static,
    SO: SyncOracle + Send + Sync + Clone,
    L: JustificationSyncLink<Block>,
    BS: BackoffAuthoringBlocksStrategy<NumberFor<Block>> + Send + Sync,
    Error: std::error::Error + Send + From<ConsensusError> + From<I::Error> + 'static,
{
    async fn create_vote(
        &self,
        solution: Solution<FarmerPublicKey, FarmerPublicKey>,
        slot: Slot,
        parent_header: &Block::Header,
        parent_block_id: &BlockId<Block>,
    ) {
        let runtime_api = self.client.runtime_api();

        if self.should_backoff(slot, parent_header) {
            return;
        }

        // Vote doesn't have extrinsics or state, hence dummy values
        let vote = Vote::V0 {
            height: parent_header.number().saturating_add(One::one()),
            parent_hash: parent_header.hash(),
            slot,
            solution: solution.clone(),
        };

        let signature = match self.sign_reward(vote.hash(), &solution.public_key).await {
            Ok(signature) => signature,
            Err(error) => {
                error!(
                    target: "subspace",
                    "Failed to submit vote at slot {slot}: {error:?}",
                );
                return;
            }
        };

        let signed_vote = SignedVote { vote, signature };

        if let Err(error) = runtime_api.submit_vote_extrinsic(parent_block_id, signed_vote) {
            error!(
                target: "subspace",
                "Failed to submit vote at slot {slot}: {error:?}",
            );
        }
    }

    async fn sign_reward(
        &self,
        hash: H256,
        public_key: &FarmerPublicKey,
    ) -> Result<FarmerSignature, ConsensusError> {
        let (signature_sender, mut signature_receiver) =
            tracing_unbounded("subspace_signature_signing_stream");

        self.subspace_link
            .reward_signing_notification_sender
            .notify(|| RewardSigningNotification {
                hash,
                public_key: public_key.clone(),
                signature_sender,
            });

        while let Some(signature) = signature_receiver.next().await {
            if check_reward_signature(
                hash.as_ref(),
                &RewardSignature::from(&signature),
                &subspace_core_primitives::PublicKey::from(public_key),
                &self.reward_signing_context,
            )
            .is_err()
            {
                warn!(
                    target: "subspace",
                    "Received invalid signature for reward hash {hash:?}"
                );
                continue;
            }

            return Ok(signature);
        }

        Err(ConsensusError::CannotSign(
            public_key.to_raw_vec(),
            "Farmer didn't sign reward".to_string(),
        ))
    }
}

// TODO: Replace with querying parent block header when breaking protocol
/// Extract global randomness for block, given ID of the parent block.
pub(crate) fn extract_global_randomness_for_block<Block, Client>(
    client: &Client,
    parent_block_id: &BlockId<Block>,
) -> Result<Randomness, ApiError>
where
    Block: BlockT,
    Client: ProvideRuntimeApi<Block>,
    Client::Api: SubspaceApi<Block, FarmerPublicKey>,
{
    client
        .runtime_api()
        .global_randomnesses(parent_block_id)
        .map(|randomnesses| randomnesses.next.unwrap_or(randomnesses.current))
}

// TODO: Replace with querying parent block header when breaking protocol
/// Extract solution ranges for block and votes, given ID of the parent block.
pub(crate) fn extract_solution_ranges_for_block<Block, Client>(
    client: &Client,
    parent_block_id: &BlockId<Block>,
) -> Result<(u64, u64), ApiError>
where
    Block: BlockT,
    Client: ProvideRuntimeApi<Block>,
    Client::Api: SubspaceApi<Block, FarmerPublicKey>,
{
    client
        .runtime_api()
        .solution_ranges(parent_block_id)
        .map(|solution_ranges| {
            (
                solution_ranges.next.unwrap_or(solution_ranges.current),
                solution_ranges
                    .voting_next
                    .unwrap_or(solution_ranges.voting_current),
            )
        })
}

// TODO: Replace with querying parent block header when breaking protocol
/// Extract salt and next salt for block, given ID of the parent block.
pub(crate) fn extract_salt_for_block<Block, Client>(
    client: &Client,
    parent_block_id: &BlockId<Block>,
) -> Result<(Salt, Option<Salt>), ApiError>
where
    Block: BlockT,
    Client: ProvideRuntimeApi<Block>,
    Client::Api: SubspaceApi<Block, FarmerPublicKey>,
{
    client.runtime_api().salts(parent_block_id).map(|salts| {
        if salts.switch_next_block {
            (
                salts.next.expect(
                    "Next salt must always be present if `switch_next_block` is `true`; qed",
                ),
                None,
            )
        } else {
            (salts.current, salts.next)
        }
    })
}<|MERGE_RESOLUTION|>--- conflicted
+++ resolved
@@ -67,11 +67,7 @@
         // This allows slot worker to produce blocks even when it is offline, which according to
         // modified Substrate fork will happen when node is offline or connected to non-synced peers
         // (default state)
-<<<<<<< HEAD
-        self.inner.is_major_syncing() && !self.force_authoring
-=======
         !self.force_authoring && self.inner.is_major_syncing()
->>>>>>> 7dc6ffdd
     }
 
     fn is_offline(&self) -> bool {
