// Copyright (C) 2021 Subspace Labs, Inc.
// SPDX-License-Identifier: Apache-2.0

// Licensed under the Apache License, Version 2.0 (the "License");
// you may not use this file except in compliance with the License.
// You may obtain a copy of the License at
//
// 	http://www.apache.org/licenses/LICENSE-2.0
//
// Unless required by applicable law or agreed to in writing, software
// distributed under the License is distributed on an "AS IS" BASIS,
// WITHOUT WARRANTIES OR CONDITIONS OF ANY KIND, either express or implied.
// See the License for the specific language governing permissions and
// limitations under the License.

//! Primitives for executor pallet.

#![cfg_attr(not(feature = "std"), no_std)]

pub mod bundle_election;
pub mod fraud_proof;
pub mod merkle_tree;
pub mod transaction;

use bundle_election::VrfProofError;
use merkle_tree::Witness;
use parity_scale_codec::{Decode, Encode};
use scale_info::TypeInfo;
use schnorrkel::vrf::{VRF_OUTPUT_LENGTH, VRF_PROOF_LENGTH};
use sp_core::crypto::KeyTypeId;
use sp_core::H256;
use sp_runtime::traits::{BlakeTwo256, Block as BlockT, Hash as HashT, NumberFor, Zero};
use sp_runtime::{OpaqueExtrinsic, RuntimeAppPublic};
use sp_std::borrow::Cow;
use sp_std::vec::Vec;
use sp_trie::StorageProof;
use subspace_core_primitives::{Blake2b256Hash, BlockNumber, Randomness};
use subspace_runtime_primitives::Moment;

/// Key type for Executor.
const KEY_TYPE: KeyTypeId = KeyTypeId(*b"exec");

mod app {
    use super::KEY_TYPE;
    use sp_application_crypto::{app_crypto, sr25519};

    app_crypto!(sr25519, KEY_TYPE);
}

/// An executor authority signature.
pub type ExecutorSignature = app::Signature;

/// An executor authority keypair. Necessarily equivalent to the schnorrkel public key used in
/// the main executor module. If that ever changes, then this must, too.
#[cfg(feature = "std")]
pub type ExecutorPair = app::Pair;

/// An executor authority identifier.
pub type ExecutorPublicKey = app::Public;

/// A type that implements `BoundToRuntimeAppPublic`, used for executor signing key.
pub struct ExecutorKey;

impl sp_runtime::BoundToRuntimeAppPublic for ExecutorKey {
    type Public = ExecutorPublicKey;
}

/// Stake weight in the domain bundle election.
///
/// Derived from the Balance and can't be smaller than u128.
pub type StakeWeight = u128;

/// Unique identifier of a domain.
#[derive(
    Clone, Copy, Debug, Hash, Default, Eq, PartialEq, Ord, PartialOrd, Encode, Decode, TypeInfo,
)]
#[cfg_attr(feature = "std", derive(serde::Serialize, serde::Deserialize))]
pub struct DomainId(u32);

impl From<u32> for DomainId {
    #[inline]
    fn from(x: u32) -> Self {
        Self(x)
    }
}

impl From<DomainId> for u32 {
    #[inline]
    fn from(domain_id: DomainId) -> Self {
        domain_id.0
    }
}

impl core::ops::Add<u32> for DomainId {
    type Output = Self;

    fn add(self, other: u32) -> Self {
        Self(self.0 + other)
    }
}

impl core::ops::Sub<u32> for DomainId {
    type Output = Self;

    fn sub(self, other: u32) -> Self {
        Self(self.0 - other)
    }
}

const OPEN_DOMAIN_ID_START: u32 = 100;

impl DomainId {
    pub const SYSTEM: Self = Self::new(0);

    pub const CORE_DOMAIN_ID_START: Self = Self::new(1);

    pub const CORE_PAYMENTS: Self = Self::new(1);

    pub const CORE_ETH_RELAY: Self = Self::new(2);

    pub const CORE_EVM: Self = Self::new(3);

    /// Creates a [`DomainId`].
    pub const fn new(id: u32) -> Self {
        Self(id)
    }

    /// Returns `true` if a domain is a system domain.
    pub fn is_system(&self) -> bool {
        self.0 == Self::SYSTEM.0
    }

    /// Returns `true` if a domain is a core domain.
    pub fn is_core(&self) -> bool {
        self.0 >= Self::CORE_DOMAIN_ID_START.0 && self.0 < OPEN_DOMAIN_ID_START
    }

    /// Returns `true` if a domain is an open domain.
    pub fn is_open(&self) -> bool {
        self.0 >= OPEN_DOMAIN_ID_START
    }

    /// Converts the inner integer to little-endian bytes.
    pub fn to_le_bytes(&self) -> [u8; 4] {
        self.0.to_le_bytes()
    }

    /// Returns the section name when a core domain wasm blob is embedded into the system domain
    /// runtime via the `link_section` attribute.
    #[cfg(feature = "std")]
    pub fn link_section_name(&self) -> String {
        format!("runtime_blob_{}", self.0)
    }
}

/// Domain configuration.
#[derive(Debug, Encode, Decode, TypeInfo, Clone, PartialEq, Eq)]
#[cfg_attr(feature = "std", derive(serde::Serialize, serde::Deserialize))]
pub struct DomainConfig<Hash, Balance, Weight> {
    /// Hash of the domain wasm runtime blob.
    pub wasm_runtime_hash: Hash,

    // May be supported later.
    //pub upgrade_keys: Vec<AccountId>,
    /// Slot probability
    pub bundle_slot_probability: (u64, u64),

    /// Maximum domain bundle size in bytes.
    pub max_bundle_size: u32,

    /// Maximum domain bundle weight.
    pub max_bundle_weight: Weight,

    /// Minimum executor stake value to be an operator on this domain.
    pub min_operator_stake: Balance,
}

/// Unsealed header of bundle.
///
/// Domain operator needs to sign the hash of [`BundleHeader`] and uses the signature to
/// assemble the final [`SealedBundleHeader`].
#[derive(Debug, Decode, Encode, TypeInfo, PartialEq, Eq, Clone)]
pub struct BundleHeader<Number, Hash, DomainHash> {
    /// The block number of primary block at which the bundle was created.
    pub primary_number: Number,
    /// The hash of primary block at which the bundle was created.
    pub primary_hash: Hash,
    /// The slot number.
    pub slot_number: u64,
    /// The merkle root of the extrinsics.
    pub extrinsics_root: H256,
    /// Solution of the bundle election.
    pub bundle_solution: BundleSolution<DomainHash>,
}

impl<Number: Encode, Hash: Encode, DomainHash: Encode> BundleHeader<Number, Hash, DomainHash> {
    /// Returns the hash of this header.
    pub fn hash(&self) -> H256 {
        BlakeTwo256::hash_of(self)
    }
}

/// Header of bundle.
#[derive(Debug, Decode, Encode, TypeInfo, PartialEq, Eq, Clone)]
pub struct SealedBundleHeader<Number, Hash, DomainHash> {
    /// Unsealed header.
    pub header: BundleHeader<Number, Hash, DomainHash>,
    /// Signature of the bundle.
    pub signature: ExecutorSignature,
}

impl<Number: Encode, Hash: Encode, DomainHash: Encode>
    SealedBundleHeader<Number, Hash, DomainHash>
{
    /// Constructs a new instance of [`SealedBundleHeader`].
    pub fn new(
        header: BundleHeader<Number, Hash, DomainHash>,
        signature: ExecutorSignature,
    ) -> Self {
        Self { header, signature }
    }

    /// Returns the hash of the inner unsealed header.
    pub fn pre_hash(&self) -> H256 {
        self.header.hash()
    }

    /// Returns the hash of this header.
    pub fn hash(&self) -> H256 {
        BlakeTwo256::hash_of(self)
    }

    /// Returns whether the signature is valid.
    pub fn verify_signature(&self) -> bool {
        self.header
            .bundle_solution
            .proof_of_election()
            .executor_public_key
            .verify(&self.pre_hash(), &self.signature)
    }
}

#[derive(Debug, Decode, Encode, TypeInfo, PartialEq, Eq, Clone)]
pub struct ProofOfElection<DomainHash> {
    /// Domain id.
    pub domain_id: DomainId,
    /// VRF output.
    pub vrf_output: [u8; VRF_OUTPUT_LENGTH],
    /// VRF proof.
    pub vrf_proof: [u8; VRF_PROOF_LENGTH],
    /// VRF public key.
    pub executor_public_key: ExecutorPublicKey,
    /// Global challenge.
    pub global_challenge: Blake2b256Hash,
    /// Storage proof containing the partial state for verifying the bundle election.
    pub storage_proof: StorageProof,
    /// State root corresponding to the storage proof above.
    pub system_state_root: DomainHash,
    /// Number of the system domain block at which the proof of election was created.
    pub system_block_number: BlockNumber,
    /// Block hash corresponding to the `block_number` above.
    pub system_block_hash: DomainHash,
}

impl<DomainHash> ProofOfElection<DomainHash> {
    pub fn verify_vrf_proof(&self) -> Result<(), VrfProofError> {
        bundle_election::verify_vrf_proof(
            &self.executor_public_key,
            &self.vrf_output,
            &self.vrf_proof,
            &self.global_challenge,
        )
    }
}

impl<DomainHash: Default> ProofOfElection<DomainHash> {
    #[cfg(any(feature = "std", feature = "runtime-benchmarks"))]
    pub fn dummy(domain_id: DomainId, executor_public_key: ExecutorPublicKey) -> Self {
        Self {
            domain_id,
            vrf_output: [0u8; VRF_OUTPUT_LENGTH],
            vrf_proof: [0u8; VRF_PROOF_LENGTH],
            executor_public_key,
            global_challenge: Blake2b256Hash::default(),
            storage_proof: StorageProof::empty(),
            system_state_root: Default::default(),
            system_block_number: Default::default(),
            system_block_hash: Default::default(),
        }
    }
}

/// Domain bundle election solution.
#[derive(Debug, Decode, Encode, TypeInfo, PartialEq, Eq, Clone)]
pub enum BundleSolution<DomainHash> {
    /// System domain bundle election.
    System {
        /// Authority's stake weight.
        authority_stake_weight: StakeWeight,
        /// Authority membership witness.
        authority_witness: Witness,
        /// Proof of election
        proof_of_election: ProofOfElection<DomainHash>,
    },
    /// Core domain bundle election.
    Core {
        /// Proof of election.
        proof_of_election: ProofOfElection<DomainHash>,
        /// Number of the core domain block at which the proof of election was created.
        core_block_number: BlockNumber,
        /// Block hash corresponding to the `core_block_number` above.
        core_block_hash: DomainHash,
        /// Core domain state root corresponding to the `core_block_hash` above.
        core_state_root: DomainHash,
    },
}

impl<DomainHash> BundleSolution<DomainHash> {
    pub fn proof_of_election(&self) -> &ProofOfElection<DomainHash> {
        match self {
            Self::System {
                proof_of_election, ..
            }
            | Self::Core {
                proof_of_election, ..
            } => proof_of_election,
        }
    }

    /// Returns the hash of the block on top of which the solution was created.
    pub fn creation_block_hash(&self) -> &DomainHash {
        match self {
            Self::System {
                proof_of_election, ..
            } => &proof_of_election.system_block_hash,
            Self::Core {
                core_block_hash, ..
            } => core_block_hash,
        }
    }
}

impl<DomainHash: Default> BundleSolution<DomainHash> {
    #[cfg(any(feature = "std", feature = "runtime-benchmarks"))]
    pub fn dummy(domain_id: DomainId, executor_public_key: ExecutorPublicKey) -> Self {
        let proof_of_election = ProofOfElection::dummy(domain_id, executor_public_key);

        if domain_id.is_system() {
            Self::System {
                authority_stake_weight: Default::default(),
                authority_witness: Default::default(),
                proof_of_election,
            }
        } else if domain_id.is_core() {
            Self::Core {
                proof_of_election,
                core_block_number: Default::default(),
                core_block_hash: Default::default(),
                core_state_root: Default::default(),
            }
        } else {
            panic!("Open domain unsupported");
        }
    }
}

/// Domain bundle.
#[derive(Debug, Decode, Encode, TypeInfo, PartialEq, Eq, Clone)]
pub struct Bundle<Extrinsic, Number, Hash, DomainHash> {
<<<<<<< HEAD
    /// The bundle header.
    pub header: BundleHeader<Number, Hash, DomainHash>,
    /// Execution receipt that should extend the receipt chain or add confirmations
    /// to the head receipt.
    pub receipt: ExecutionReceipt<Number, Hash, DomainHash>,
=======
    /// Sealed bundle header.
    pub sealed_header: SealedBundleHeader<Number, Hash, DomainHash>,
    /// Expected receipts by the primay chain when the bundle was created.
    ///
    /// NOTE: It's fine to `Vec` instead of `BoundedVec` as each bundle is
    /// wrapped in an unsigned extrinsic, therefore the number of receipts
    /// in a bundle is inherently constrained by the max extrinsic size limit.
    pub receipts: Vec<ExecutionReceipt<Number, Hash, DomainHash>>,
>>>>>>> 3a19f47b
    /// The accompanying extrinsics.
    pub extrinsics: Vec<Extrinsic>,
}

impl<Extrinsic: Encode, Number: Encode, Hash: Encode, DomainHash: Encode>
    Bundle<Extrinsic, Number, Hash, DomainHash>
{
    /// Returns the hash of this bundle.
    pub fn hash(&self) -> H256 {
        BlakeTwo256::hash_of(self)
    }

    /// Returns the domain_id of this bundle.
    pub fn domain_id(&self) -> DomainId {
        self.sealed_header
            .header
            .bundle_solution
            .proof_of_election()
            .domain_id
    }

    /// Consumes [`Bundle`] to extract the inner executor public key.
    pub fn into_executor_public_key(self) -> ExecutorPublicKey {
        match self.sealed_header.header.bundle_solution {
            BundleSolution::System {
                proof_of_election, ..
            }
            | BundleSolution::Core {
                proof_of_election, ..
            } => proof_of_election.executor_public_key,
        }
    }
}

/// Bundle with opaque extrinsics.
pub type OpaqueBundle<Number, Hash, DomainHash> = Bundle<OpaqueExtrinsic, Number, Hash, DomainHash>;

impl<Extrinsic: Encode, Number, Hash, DomainHash> Bundle<Extrinsic, Number, Hash, DomainHash> {
    /// Convert a bundle with generic extrinsic to a bundle with opaque extrinsic.
    pub fn into_opaque_bundle(self) -> OpaqueBundle<Number, Hash, DomainHash> {
        let Bundle {
<<<<<<< HEAD
            header,
            receipt,
=======
            sealed_header,
            receipts,
>>>>>>> 3a19f47b
            extrinsics,
        } = self;
        let opaque_extrinsics = extrinsics
            .into_iter()
            .map(|xt| {
                OpaqueExtrinsic::from_bytes(&xt.encode())
                    .expect("We have just encoded a valid extrinsic; qed")
            })
            .collect();
        OpaqueBundle {
<<<<<<< HEAD
            header,
            receipt,
=======
            sealed_header,
            receipts,
>>>>>>> 3a19f47b
            extrinsics: opaque_extrinsics,
        }
    }
}

/// Receipt of a domain block execution.
#[derive(Debug, Decode, Encode, TypeInfo, PartialEq, Eq, Clone)]
pub struct ExecutionReceipt<Number, Hash, DomainHash> {
    /// Primary block number.
    pub primary_number: Number,
    /// Hash of the origin primary block this receipt corresponds to.
    pub primary_hash: Hash,
    /// Hash of the domain block this receipt points to.
    pub domain_hash: DomainHash,
    /// List of storage roots collected during the domain block execution.
    pub trace: Vec<DomainHash>,
    /// The merkle root of `trace`.
    pub trace_root: Blake2b256Hash,
}

impl<Number: Encode, Hash: Encode, DomainHash: Encode> ExecutionReceipt<Number, Hash, DomainHash> {
    /// Returns the hash of this execution receipt.
    pub fn hash(&self) -> H256 {
        BlakeTwo256::hash_of(self)
    }
}

impl<Number: Zero, Hash, DomainHash: Default> ExecutionReceipt<Number, Hash, DomainHash> {
    #[cfg(any(feature = "std", feature = "runtime-benchmarks"))]
    pub fn dummy(
        primary_number: Number,
        primary_hash: Hash,
    ) -> ExecutionReceipt<Number, Hash, DomainHash> {
        let trace = if primary_number.is_zero() {
            Vec::new()
        } else {
            sp_std::vec![Default::default(), Default::default()]
        };
        ExecutionReceipt {
            primary_number,
            primary_hash,
            domain_hash: Default::default(),
            trace,
            trace_root: Default::default(),
        }
    }
}

/// List of [`OpaqueBundle`].
pub type OpaqueBundles<Block, DomainHash> =
    Vec<OpaqueBundle<NumberFor<Block>, <Block as BlockT>::Hash, DomainHash>>;

#[cfg(any(feature = "std", feature = "runtime-benchmarks"))]
pub fn create_dummy_bundle_with_receipts_generic<BlockNumber, Hash, DomainHash>(
    domain_id: DomainId,
    primary_number: BlockNumber,
    primary_hash: Hash,
    receipt: ExecutionReceipt<BlockNumber, Hash, DomainHash>,
) -> OpaqueBundle<BlockNumber, Hash, DomainHash>
where
    BlockNumber: Encode + Default,
    Hash: Encode + Default,
    DomainHash: Encode + Default,
{
    use sp_core::crypto::UncheckedFrom;

    let sealed_header = SealedBundleHeader {
        header: BundleHeader {
            primary_number,
            primary_hash,
            slot_number: 0u64,
            extrinsics_root: Default::default(),
            bundle_solution: BundleSolution::dummy(
                domain_id,
                ExecutorPublicKey::unchecked_from([0u8; 32]),
            ),
        },
        signature: ExecutorSignature::unchecked_from([0u8; 64]),
    };

    OpaqueBundle {
<<<<<<< HEAD
        header,
        receipt,
=======
        sealed_header,
        receipts,
>>>>>>> 3a19f47b
        extrinsics: Vec::new(),
    }
}

sp_api::decl_runtime_apis! {
    /// API necessary for executor pallet.
    pub trait ExecutorApi<DomainHash: Encode + Decode> {
        /// Submits the transaction bundle via an unsigned extrinsic.
        fn submit_bundle_unsigned(opaque_bundle: OpaqueBundle<NumberFor<Block>, Block::Hash, DomainHash>);

        /// Extract the system bundles from the given extrinsics.
        fn extract_system_bundles(
            extrinsics: Vec<Block::Extrinsic>,
        ) -> (OpaqueBundles<Block, DomainHash>, OpaqueBundles<Block, DomainHash>);

        /// Extract the core bundles from the given extrinsics.
        fn extract_core_bundles(
            extrinsics: Vec<Block::Extrinsic>,
            domain_id: DomainId,
        ) -> OpaqueBundles<Block, DomainHash>;

        /// Returns the hash of successfully submitted bundles.
        fn successful_bundle_hashes() -> Vec<H256>;

        /// Generates a randomness seed for extrinsics shuffling.
        fn extrinsics_shuffling_seed(header: Block::Header) -> Randomness;

        /// WASM bundle for system domain runtime.
        fn system_domain_wasm_bundle() -> Cow<'static, [u8]>;

        // Returns the current timestamp at given height
        fn timestamp() -> Moment;
    }
}<|MERGE_RESOLUTION|>--- conflicted
+++ resolved
@@ -367,22 +367,11 @@
 /// Domain bundle.
 #[derive(Debug, Decode, Encode, TypeInfo, PartialEq, Eq, Clone)]
 pub struct Bundle<Extrinsic, Number, Hash, DomainHash> {
-<<<<<<< HEAD
-    /// The bundle header.
-    pub header: BundleHeader<Number, Hash, DomainHash>,
+    /// Sealed bundle header.
+    pub sealed_header: SealedBundleHeader<Number, Hash, DomainHash>,
     /// Execution receipt that should extend the receipt chain or add confirmations
     /// to the head receipt.
     pub receipt: ExecutionReceipt<Number, Hash, DomainHash>,
-=======
-    /// Sealed bundle header.
-    pub sealed_header: SealedBundleHeader<Number, Hash, DomainHash>,
-    /// Expected receipts by the primay chain when the bundle was created.
-    ///
-    /// NOTE: It's fine to `Vec` instead of `BoundedVec` as each bundle is
-    /// wrapped in an unsigned extrinsic, therefore the number of receipts
-    /// in a bundle is inherently constrained by the max extrinsic size limit.
-    pub receipts: Vec<ExecutionReceipt<Number, Hash, DomainHash>>,
->>>>>>> 3a19f47b
     /// The accompanying extrinsics.
     pub extrinsics: Vec<Extrinsic>,
 }
@@ -424,13 +413,8 @@
     /// Convert a bundle with generic extrinsic to a bundle with opaque extrinsic.
     pub fn into_opaque_bundle(self) -> OpaqueBundle<Number, Hash, DomainHash> {
         let Bundle {
-<<<<<<< HEAD
-            header,
+            sealed_header,
             receipt,
-=======
-            sealed_header,
-            receipts,
->>>>>>> 3a19f47b
             extrinsics,
         } = self;
         let opaque_extrinsics = extrinsics
@@ -441,13 +425,8 @@
             })
             .collect();
         OpaqueBundle {
-<<<<<<< HEAD
-            header,
+            sealed_header,
             receipt,
-=======
-            sealed_header,
-            receipts,
->>>>>>> 3a19f47b
             extrinsics: opaque_extrinsics,
         }
     }
@@ -529,13 +508,8 @@
     };
 
     OpaqueBundle {
-<<<<<<< HEAD
-        header,
+        sealed_header,
         receipt,
-=======
-        sealed_header,
-        receipts,
->>>>>>> 3a19f47b
         extrinsics: Vec::new(),
     }
 }
