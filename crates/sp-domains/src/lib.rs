// Copyright (C) 2021 Subspace Labs, Inc.
// SPDX-License-Identifier: Apache-2.0

// Licensed under the Apache License, Version 2.0 (the "License");
// you may not use this file except in compliance with the License.
// You may obtain a copy of the License at
//
// 	http://www.apache.org/licenses/LICENSE-2.0
//
// Unless required by applicable law or agreed to in writing, software
// distributed under the License is distributed on an "AS IS" BASIS,
// WITHOUT WARRANTIES OR CONDITIONS OF ANY KIND, either express or implied.
// See the License for the specific language governing permissions and
// limitations under the License.

//! Primitives for domains pallet.

#![cfg_attr(not(feature = "std"), no_std)]

pub mod bundle_producer_election;
pub mod core_api;
pub mod extrinsics;
pub mod merkle_tree;
pub mod proof_provider_and_verifier;
pub mod storage;
#[cfg(test)]
mod tests;
pub mod valued_trie;

#[cfg(not(feature = "std"))]
extern crate alloc;

use crate::storage::{RawGenesis, StorageKey};
#[cfg(not(feature = "std"))]
use alloc::collections::BTreeSet;
#[cfg(not(feature = "std"))]
use alloc::string::String;
#[cfg(not(feature = "std"))]
use alloc::vec::Vec;
use bundle_producer_election::{BundleProducerElectionParams, ProofOfElectionError};
use core::num::ParseIntError;
use core::ops::{Add, Sub};
use core::str::FromStr;
use domain_runtime_primitives::MultiAccountId;
use frame_support::storage::storage_prefix;
use frame_support::{Blake2_128Concat, StorageHasher};
use hexlit::hex;
use parity_scale_codec::{Codec, Decode, Encode, MaxEncodedLen};
use scale_info::TypeInfo;
use serde::{Deserialize, Serialize};
use sp_core::crypto::KeyTypeId;
use sp_core::sr25519::vrf::VrfSignature;
#[cfg(any(feature = "std", feature = "runtime-benchmarks"))]
use sp_core::sr25519::vrf::{VrfPreOutput, VrfProof};
use sp_core::H256;
use sp_runtime::generic::OpaqueDigestItemId;
use sp_runtime::traits::{
    BlakeTwo256, Block as BlockT, CheckedAdd, Hash as HashT, Header as HeaderT, NumberFor, Zero,
};
use sp_runtime::{Digest, DigestItem, OpaqueExtrinsic, Percent};
use sp_runtime_interface::pass_by;
use sp_runtime_interface::pass_by::PassBy;
use sp_std::collections::btree_map::BTreeMap;
use sp_std::fmt::{Display, Formatter};
use sp_trie::TrieLayout;
use sp_version::RuntimeVersion;
use sp_weights::Weight;
#[cfg(feature = "std")]
use std::collections::BTreeSet;
use subspace_core_primitives::crypto::blake3_hash;
use subspace_core_primitives::{bidirectional_distance, Blake3Hash, PotOutput, Randomness, U256};
use subspace_runtime_primitives::{Balance, Moment};

/// Key type for Operator.
pub const KEY_TYPE: KeyTypeId = KeyTypeId(*b"oper");

/// Extrinsics shuffling seed
pub const DOMAIN_EXTRINSICS_SHUFFLING_SEED_SUBJECT: &[u8] = b"extrinsics-shuffling-seed";

mod app {
    use super::KEY_TYPE;
    use sp_application_crypto::{app_crypto, sr25519};

    app_crypto!(sr25519, KEY_TYPE);
}

// TODO: this runtime constant is not support to update, see https://github.com/subspace/subspace/issues/2712
// for more detail about the problem and what we need to do to support it.
//
// The domain storage fee multiplier used to charge a higher storage fee to the domain
// transaction to even out the duplicated/illegal domain transaction storage cost, which
// can not be eliminated right now.
pub const DOMAIN_STORAGE_FEE_MULTIPLIER: Balance = 3;

/// An operator authority signature.
pub type OperatorSignature = app::Signature;

/// An operator authority keypair. Necessarily equivalent to the schnorrkel public key used in
/// the main executor module. If that ever changes, then this must, too.
#[cfg(feature = "std")]
pub type OperatorPair = app::Pair;

/// An operator authority identifier.
pub type OperatorPublicKey = app::Public;

/// A type that implements `BoundToRuntimeAppPublic`, used for operator signing key.
pub struct OperatorKey;

impl sp_runtime::BoundToRuntimeAppPublic for OperatorKey {
    type Public = OperatorPublicKey;
}

/// Stake weight in the domain bundle election.
///
/// Derived from the Balance and can't be smaller than u128.
pub type StakeWeight = u128;

/// The Trie root of all extrinsics included in a bundle.
pub type ExtrinsicsRoot = H256;

/// Type alias for Header Hashing.
pub type HeaderHashingFor<Header> = <Header as HeaderT>::Hashing;
/// Type alias for Header number.
pub type HeaderNumberFor<Header> = <Header as HeaderT>::Number;
/// Type alias for Header hash.
pub type HeaderHashFor<Header> = <Header as HeaderT>::Hash;

/// Unique identifier of a domain.
#[derive(
    Clone,
    Copy,
    Debug,
    Hash,
    Default,
    Eq,
    PartialEq,
    Ord,
    PartialOrd,
    Encode,
    Decode,
    TypeInfo,
    Serialize,
    Deserialize,
    MaxEncodedLen,
)]
pub struct DomainId(u32);

impl From<u32> for DomainId {
    #[inline]
    fn from(x: u32) -> Self {
        Self(x)
    }
}

impl From<DomainId> for u32 {
    #[inline]
    fn from(domain_id: DomainId) -> Self {
        domain_id.0
    }
}

impl FromStr for DomainId {
    type Err = ParseIntError;

    fn from_str(s: &str) -> Result<Self, Self::Err> {
        s.parse::<u32>().map(Into::into)
    }
}

impl Add<DomainId> for DomainId {
    type Output = Self;

    fn add(self, other: DomainId) -> Self {
        Self(self.0 + other.0)
    }
}

impl Sub<DomainId> for DomainId {
    type Output = Self;

    fn sub(self, other: DomainId) -> Self {
        Self(self.0 - other.0)
    }
}

impl CheckedAdd for DomainId {
    fn checked_add(&self, rhs: &Self) -> Option<Self> {
        self.0.checked_add(rhs.0).map(Self)
    }
}

impl DomainId {
    /// Creates a [`DomainId`].
    pub const fn new(id: u32) -> Self {
        Self(id)
    }

    /// Converts the inner integer to little-endian bytes.
    pub fn to_le_bytes(&self) -> [u8; 4] {
        self.0.to_le_bytes()
    }
}

impl Display for DomainId {
    fn fmt(&self, f: &mut Formatter<'_>) -> core::fmt::Result {
        self.0.fmt(f)
    }
}

impl PassBy for DomainId {
    type PassBy = pass_by::Codec<Self>;
}

/// Identifier of a chain.
#[derive(
    Clone,
    Copy,
    Debug,
    Hash,
    Eq,
    PartialEq,
    Ord,
    PartialOrd,
    Encode,
    Decode,
    TypeInfo,
    Serialize,
    Deserialize,
    MaxEncodedLen,
)]
pub enum ChainId {
    Consensus,
    Domain(DomainId),
}

impl ChainId {
    #[inline]
    pub fn consensus_chain_id() -> Self {
        Self::Consensus
    }

    #[inline]
    pub fn is_consensus_chain(&self) -> bool {
        match self {
            ChainId::Consensus => true,
            ChainId::Domain(_) => false,
        }
    }

    #[inline]
    pub fn maybe_domain_chain(&self) -> Option<DomainId> {
        match self {
            ChainId::Consensus => None,
            ChainId::Domain(domain_id) => Some(*domain_id),
        }
    }
}

impl From<u32> for ChainId {
    #[inline]
    fn from(x: u32) -> Self {
        Self::Domain(DomainId::new(x))
    }
}

impl From<DomainId> for ChainId {
    #[inline]
    fn from(x: DomainId) -> Self {
        Self::Domain(x)
    }
}

#[derive(Clone, Debug, Decode, Default, Encode, Eq, PartialEq, TypeInfo)]
pub struct BlockFees<Balance> {
    /// The consensus chain storage fee
    pub consensus_storage_fee: Balance,
    /// The domain execution fee including the storage and compute fee on domain chain,
    /// tip, and the XDM reward.
    pub domain_execution_fee: Balance,
    /// Burned balances on domain chain
    pub burned_balance: Balance,
}

impl<Balance> BlockFees<Balance>
where
    Balance: CheckedAdd,
{
    pub fn new(
        domain_execution_fee: Balance,
        consensus_storage_fee: Balance,
        burned_balance: Balance,
    ) -> Self {
        BlockFees {
            consensus_storage_fee,
            domain_execution_fee,
            burned_balance,
        }
    }

    /// Returns the total fees that was collected and burned on the Domain.
    pub fn total_fees(&self) -> Option<Balance> {
        self.consensus_storage_fee
            .checked_add(&self.domain_execution_fee)
            .and_then(|balance| balance.checked_add(&self.burned_balance))
    }
}

/// Type that holds the transfers(in/out) for a given chain.
#[derive(Debug, Decode, Encode, TypeInfo, PartialEq, Eq, Clone, Default)]
pub struct Transfers<Balance> {
    /// Total transfers that came into the domain.
    pub transfers_in: BTreeMap<ChainId, Balance>,
    /// Total transfers that went out of the domain.
    pub transfers_out: BTreeMap<ChainId, Balance>,
    /// Total transfers from this domain that were reverted.
    pub rejected_transfers_claimed: BTreeMap<ChainId, Balance>,
    /// Total transfers to this domain that were rejected.
    pub transfers_rejected: BTreeMap<ChainId, Balance>,
}

impl<Balance> Transfers<Balance> {
    pub fn is_valid(&self, chain_id: ChainId) -> bool {
        !self.transfers_rejected.contains_key(&chain_id)
            && !self.transfers_in.contains_key(&chain_id)
            && !self.transfers_out.contains_key(&chain_id)
            && !self.rejected_transfers_claimed.contains_key(&chain_id)
    }
}

// TODO: this runtime constant is not support to update, see https://github.com/subspace/subspace/issues/2712
// for more detail about the problem and what we need to do to support it.
//
/// Initial tx range = U256::MAX / INITIAL_DOMAIN_TX_RANGE.
pub const INITIAL_DOMAIN_TX_RANGE: u64 = 3;

#[derive(Debug, Decode, Encode, TypeInfo, PartialEq, Eq, Clone)]
pub struct BundleHeader<Number, Hash, DomainHeader: HeaderT, Balance> {
    /// Proof of bundle producer election.
    pub proof_of_election: ProofOfElection<Hash>,
    /// Execution receipt that should extend the receipt chain or add confirmations
    /// to the head receipt.
    pub receipt: ExecutionReceipt<
        Number,
        Hash,
        HeaderNumberFor<DomainHeader>,
        HeaderHashFor<DomainHeader>,
        Balance,
    >,
    /// The total (estimated) weight of all extrinsics in the bundle.
    ///
    /// Used to prevent overloading the bundle with compute.
    pub estimated_bundle_weight: Weight,
    /// The Merkle root of all new extrinsics included in this bundle.
    pub bundle_extrinsics_root: HeaderHashFor<DomainHeader>,
}

impl<Number: Encode, Hash: Encode, DomainHeader: HeaderT, Balance: Encode>
    BundleHeader<Number, Hash, DomainHeader, Balance>
{
    /// Returns the hash of this header.
    pub fn hash(&self) -> HeaderHashFor<DomainHeader> {
        HeaderHashingFor::<DomainHeader>::hash_of(self)
    }
}

/// Header of bundle.
#[derive(Debug, Decode, Encode, TypeInfo, PartialEq, Eq, Clone)]
pub struct SealedBundleHeader<Number, Hash, DomainHeader: HeaderT, Balance> {
    /// Unsealed header.
    pub header: BundleHeader<Number, Hash, DomainHeader, Balance>,
    /// Signature of the bundle.
    pub signature: OperatorSignature,
}

impl<Number: Encode, Hash: Encode, DomainHeader: HeaderT, Balance: Encode>
    SealedBundleHeader<Number, Hash, DomainHeader, Balance>
{
    /// Constructs a new instance of [`SealedBundleHeader`].
    pub fn new(
        header: BundleHeader<Number, Hash, DomainHeader, Balance>,
        signature: OperatorSignature,
    ) -> Self {
        Self { header, signature }
    }

    /// Returns the hash of the inner unsealed header.
    pub fn pre_hash(&self) -> HeaderHashFor<DomainHeader> {
        self.header.hash()
    }

    /// Returns the hash of this header.
    pub fn hash(&self) -> HeaderHashFor<DomainHeader> {
        HeaderHashingFor::<DomainHeader>::hash_of(self)
    }

    pub fn slot_number(&self) -> u64 {
        self.header.proof_of_election.slot_number
    }
}

/// Domain bundle.
#[derive(Debug, Decode, Encode, TypeInfo, PartialEq, Eq, Clone)]
pub struct Bundle<Extrinsic, Number, Hash, DomainHeader: HeaderT, Balance> {
    /// Sealed bundle header.
    pub sealed_header: SealedBundleHeader<Number, Hash, DomainHeader, Balance>,
    /// The accompanying extrinsics.
    pub extrinsics: Vec<Extrinsic>,
}

impl<Extrinsic: Encode, Number: Encode, Hash: Encode, DomainHeader: HeaderT, Balance: Encode>
    Bundle<Extrinsic, Number, Hash, DomainHeader, Balance>
{
    /// Returns the hash of this bundle.
    pub fn hash(&self) -> H256 {
        BlakeTwo256::hash_of(self)
    }

    /// Returns the domain_id of this bundle.
    pub fn domain_id(&self) -> DomainId {
        self.sealed_header.header.proof_of_election.domain_id
    }

    /// Return the `bundle_extrinsics_root`
    pub fn extrinsics_root(&self) -> HeaderHashFor<DomainHeader> {
        self.sealed_header.header.bundle_extrinsics_root
    }

    /// Return the `operator_id`
    pub fn operator_id(&self) -> OperatorId {
        self.sealed_header.header.proof_of_election.operator_id
    }

    /// Return a reference of the execution receipt.
    pub fn receipt(
        &self,
    ) -> &ExecutionReceipt<
        Number,
        Hash,
        HeaderNumberFor<DomainHeader>,
        HeaderHashFor<DomainHeader>,
        Balance,
    > {
        &self.sealed_header.header.receipt
    }

    /// Consumes [`Bundle`] to extract the execution receipt.
    pub fn into_receipt(
        self,
    ) -> ExecutionReceipt<
        Number,
        Hash,
        HeaderNumberFor<DomainHeader>,
        HeaderHashFor<DomainHeader>,
        Balance,
    > {
        self.sealed_header.header.receipt
    }

    /// Return the bundle size (include header and body) in bytes
    pub fn size(&self) -> u32 {
        self.encoded_size() as u32
    }

    /// Return the bundle body size in bytes
    pub fn body_size(&self) -> u32 {
        self.extrinsics
            .iter()
            .map(|tx| tx.encoded_size() as u32)
            .sum::<u32>()
    }

    pub fn estimated_weight(&self) -> Weight {
        self.sealed_header.header.estimated_bundle_weight
    }
}

/// Bundle with opaque extrinsics.
pub type OpaqueBundle<Number, Hash, DomainHeader, Balance> =
    Bundle<OpaqueExtrinsic, Number, Hash, DomainHeader, Balance>;

/// List of [`OpaqueBundle`].
pub type OpaqueBundles<Block, DomainHeader, Balance> =
    Vec<OpaqueBundle<NumberFor<Block>, <Block as BlockT>::Hash, DomainHeader, Balance>>;

impl<Extrinsic: Encode, Number, Hash, DomainHeader: HeaderT, Balance>
    Bundle<Extrinsic, Number, Hash, DomainHeader, Balance>
{
    /// Convert a bundle with generic extrinsic to a bundle with opaque extrinsic.
    pub fn into_opaque_bundle(self) -> OpaqueBundle<Number, Hash, DomainHeader, Balance> {
        let Bundle {
            sealed_header,
            extrinsics,
        } = self;
        let opaque_extrinsics = extrinsics
            .into_iter()
            .map(|xt| {
                OpaqueExtrinsic::from_bytes(&xt.encode())
                    .expect("We have just encoded a valid extrinsic; qed")
            })
            .collect();
        OpaqueBundle {
            sealed_header,
            extrinsics: opaque_extrinsics,
        }
    }
}

#[cfg(any(feature = "std", feature = "runtime-benchmarks"))]
pub fn dummy_opaque_bundle<
    Number: Encode,
    Hash: Default + Encode,
    DomainHeader: HeaderT,
    Balance: Encode,
>(
    domain_id: DomainId,
    operator_id: OperatorId,
    receipt: ExecutionReceipt<
        Number,
        Hash,
        HeaderNumberFor<DomainHeader>,
        HeaderHashFor<DomainHeader>,
        Balance,
    >,
) -> OpaqueBundle<Number, Hash, DomainHeader, Balance> {
    use sp_core::crypto::UncheckedFrom;

    let header = BundleHeader {
        proof_of_election: ProofOfElection::dummy(domain_id, operator_id),
        receipt,
        estimated_bundle_weight: Default::default(),
        bundle_extrinsics_root: Default::default(),
    };
    let signature = OperatorSignature::unchecked_from([0u8; 64]);

    OpaqueBundle {
        sealed_header: SealedBundleHeader::new(header, signature),
        extrinsics: Vec::new(),
    }
}

/// A digest of the bundle
#[derive(Debug, Decode, Encode, TypeInfo, PartialEq, Eq, Clone)]
pub struct BundleDigest<Hash> {
    /// The hash of the bundle header
    pub header_hash: Hash,
    /// The Merkle root of all new extrinsics included in this bundle.
    pub extrinsics_root: Hash,
    /// The size of the bundle body in bytes.
    pub size: u32,
}

/// Receipt of a domain block execution.
#[derive(Debug, Decode, Encode, TypeInfo, PartialEq, Eq, Clone)]
pub struct ExecutionReceipt<Number, Hash, DomainNumber, DomainHash, Balance> {
    /// The index of the current domain block that forms the basis of this ER.
    pub domain_block_number: DomainNumber,
    /// The block hash corresponding to `domain_block_number`.
    pub domain_block_hash: DomainHash,
    /// Extrinsic root field of the header of domain block referenced by this ER.
    pub domain_block_extrinsic_root: DomainHash,
    /// The hash of the ER for the last domain block.
    pub parent_domain_block_receipt_hash: DomainHash,
    /// A pointer to the consensus block index which contains all of the bundles that were used to derive and
    /// order all extrinsics executed by the current domain block for this ER.
    pub consensus_block_number: Number,
    /// The block hash corresponding to `consensus_block_number`.
    pub consensus_block_hash: Hash,
    /// All the bundles that being included in the consensus block.
    pub inboxed_bundles: Vec<InboxedBundle<DomainHash>>,
    /// The final state root for the current domain block reflected by this ER.
    ///
    /// Used for verifying storage proofs for domains.
    pub final_state_root: DomainHash,
    /// List of storage roots collected during the domain block execution.
    pub execution_trace: Vec<DomainHash>,
    /// The Merkle root of the execution trace for the current domain block.
    ///
    /// Used for verifying fraud proofs.
    pub execution_trace_root: H256,
    /// Compute and Domain storage fees are shared across operators and Consensus
    /// storage fees are given to the consensus block author.
    pub block_fees: BlockFees<Balance>,
    /// List of transfers from this Domain to other chains
    pub transfers: Transfers<Balance>,
}

impl<Number, Hash, DomainNumber, DomainHash, Balance>
    ExecutionReceipt<Number, Hash, DomainNumber, DomainHash, Balance>
{
    pub fn bundles_extrinsics_roots(&self) -> Vec<&DomainHash> {
        self.inboxed_bundles
            .iter()
            .map(|b| &b.extrinsics_root)
            .collect()
    }

    pub fn valid_bundle_digest_at(&self, index: usize) -> Option<DomainHash>
    where
        DomainHash: Copy,
    {
        match self.inboxed_bundles.get(index).map(|ib| &ib.bundle) {
            Some(BundleValidity::Valid(bundle_digest_hash)) => Some(*bundle_digest_hash),
            _ => None,
        }
    }

    pub fn valid_bundle_digests(&self) -> Vec<DomainHash>
    where
        DomainHash: Copy,
    {
        self.inboxed_bundles
            .iter()
            .filter_map(|b| match b.bundle {
                BundleValidity::Valid(bundle_digest_hash) => Some(bundle_digest_hash),
                BundleValidity::Invalid(_) => None,
            })
            .collect()
    }

    pub fn valid_bundle_indexes(&self) -> Vec<u32> {
        self.inboxed_bundles
            .iter()
            .enumerate()
            .filter_map(|(index, b)| match b.bundle {
                BundleValidity::Valid(_) => Some(index as u32),
                BundleValidity::Invalid(_) => None,
            })
            .collect()
    }
}

impl<
        Number: Encode + Zero,
        Hash: Encode + Default,
        DomainNumber: Encode + Zero,
        DomainHash: Clone + Encode + Default,
        Balance: Encode + Zero + Default,
    > ExecutionReceipt<Number, Hash, DomainNumber, DomainHash, Balance>
{
    /// Returns the hash of this execution receipt.
    pub fn hash<DomainHashing: HashT<Output = DomainHash>>(&self) -> DomainHash {
        DomainHashing::hash_of(self)
    }

    pub fn genesis(
        genesis_state_root: DomainHash,
        genesis_extrinsic_root: DomainHash,
        genesis_domain_block_hash: DomainHash,
    ) -> Self {
        ExecutionReceipt {
            domain_block_number: Zero::zero(),
            domain_block_hash: genesis_domain_block_hash,
            domain_block_extrinsic_root: genesis_extrinsic_root,
            parent_domain_block_receipt_hash: Default::default(),
            consensus_block_hash: Default::default(),
            consensus_block_number: Zero::zero(),
            inboxed_bundles: Vec::new(),
            final_state_root: genesis_state_root.clone(),
            execution_trace: sp_std::vec![genesis_state_root],
            execution_trace_root: Default::default(),
            block_fees: Default::default(),
            transfers: Default::default(),
        }
    }

    #[cfg(any(feature = "std", feature = "runtime-benchmarks"))]
    pub fn dummy<DomainHashing>(
        consensus_block_number: Number,
        consensus_block_hash: Hash,
        domain_block_number: DomainNumber,
        parent_domain_block_receipt_hash: DomainHash,
    ) -> ExecutionReceipt<Number, Hash, DomainNumber, DomainHash, Balance>
    where
        DomainHashing: HashT<Output = DomainHash>,
    {
        let execution_trace = sp_std::vec![Default::default(), Default::default()];
        let execution_trace_root = {
            let trace: Vec<[u8; 32]> = execution_trace
                .iter()
                .map(|r: &DomainHash| r.encode().try_into().expect("H256 must fit into [u8; 32]"))
                .collect();
            crate::merkle_tree::MerkleTree::from_leaves(trace.as_slice())
                .root()
                .expect("Compute merkle root of trace should success")
                .into()
        };
        ExecutionReceipt {
            domain_block_number,
            domain_block_hash: Default::default(),
            domain_block_extrinsic_root: Default::default(),
            parent_domain_block_receipt_hash,
            consensus_block_number,
            consensus_block_hash,
            inboxed_bundles: sp_std::vec![InboxedBundle::dummy(Default::default())],
            final_state_root: Default::default(),
            execution_trace,
            execution_trace_root,
            block_fees: Default::default(),
            transfers: Default::default(),
        }
    }
}

#[derive(Debug, Decode, Encode, TypeInfo, PartialEq, Eq, Clone)]
pub struct ProofOfElection<CHash> {
    /// Domain id.
    pub domain_id: DomainId,
    /// The slot number.
    pub slot_number: u64,
    /// The PoT output for `slot_number`.
    pub proof_of_time: PotOutput,
    /// VRF signature.
    pub vrf_signature: VrfSignature,
    /// Operator index in the OperatorRegistry.
    pub operator_id: OperatorId,
    /// Consensus block hash at which proof of election was derived.
    pub consensus_block_hash: CHash,
}

impl<CHash> ProofOfElection<CHash> {
    pub fn verify_vrf_signature(
        &self,
        operator_signing_key: &OperatorPublicKey,
    ) -> Result<(), ProofOfElectionError> {
        let global_challenge = self
            .proof_of_time
            .derive_global_randomness()
            .derive_global_challenge(self.slot_number);
        bundle_producer_election::verify_vrf_signature(
            self.domain_id,
            operator_signing_key,
            &self.vrf_signature,
            &global_challenge,
        )
    }

    /// Computes the VRF hash.
    pub fn vrf_hash(&self) -> Blake3Hash {
        let mut bytes = self.vrf_signature.pre_output.encode();
        bytes.append(&mut self.vrf_signature.proof.encode());
        blake3_hash(&bytes)
    }
}

impl<CHash: Default> ProofOfElection<CHash> {
    #[cfg(any(feature = "std", feature = "runtime-benchmarks"))]
    pub fn dummy(domain_id: DomainId, operator_id: OperatorId) -> Self {
        let output_bytes = sp_std::vec![0u8; VrfPreOutput::max_encoded_len()];
        let proof_bytes = sp_std::vec![0u8; VrfProof::max_encoded_len()];
        let vrf_signature = VrfSignature {
            pre_output: VrfPreOutput::decode(&mut output_bytes.as_slice()).unwrap(),
            proof: VrfProof::decode(&mut proof_bytes.as_slice()).unwrap(),
        };
        Self {
            domain_id,
            slot_number: 0u64,
            proof_of_time: PotOutput::default(),
            vrf_signature,
            operator_id,
            consensus_block_hash: Default::default(),
        }
    }
}

/// Type holding the block details of confirmed domain block.
#[derive(TypeInfo, Encode, Decode, Debug, Clone, PartialEq, Eq)]
pub struct ConfirmedDomainBlock<DomainBlockNumber: Codec, DomainHash: Codec> {
    /// Block number of the confirmed domain block.
    pub block_number: DomainBlockNumber,
    /// Block hash of the confirmed domain block.
    pub block_hash: DomainHash,
    /// Parent block hash of the confirmed domain block.
    pub parent_block_receipt_hash: DomainHash,
    /// State root of the domain block.
    pub state_root: DomainHash,
    /// Extrinsic root of the domain block.
    pub extrinsics_root: DomainHash,
}

/// Type that represents an operator allow list for Domains.
#[derive(TypeInfo, Debug, Encode, Decode, Clone, PartialEq, Eq, Serialize, Deserialize)]
pub enum OperatorAllowList<AccountId: Ord> {
    /// Anyone can operate for this domain.
    Anyone,
    /// Only the specific operators are allowed to operate the domain.
    /// This essentially makes the domain permissioned.
    Operators(BTreeSet<AccountId>),
}

impl<AccountId: Ord> OperatorAllowList<AccountId> {
    /// Returns true if the allow list is either `Anyone` or the operator is part of the allowed operator list.
    pub fn is_operator_allowed(&self, operator: &AccountId) -> bool {
        match self {
            OperatorAllowList::Anyone => true,
            OperatorAllowList::Operators(allowed_operators) => allowed_operators.contains(operator),
        }
    }
}

/// Permissioned actions allowed by either specific accounts or anyone.
#[derive(TypeInfo, Encode, Decode, Debug, PartialEq, Clone, Serialize, Deserialize)]
pub enum PermissionedActionAllowedBy<AccountId: Codec + Clone> {
    Accounts(Vec<AccountId>),
    Anyone,
}

impl<AccountId: Codec + PartialEq + Clone> PermissionedActionAllowedBy<AccountId> {
    pub fn is_allowed(&self, who: &AccountId) -> bool {
        match self {
            PermissionedActionAllowedBy::Accounts(accounts) => accounts.contains(who),
            PermissionedActionAllowedBy::Anyone => true,
        }
    }
}

#[derive(TypeInfo, Debug, Encode, Decode, Clone, PartialEq, Eq, Serialize, Deserialize)]
pub struct GenesisDomain<AccountId: Ord, Balance> {
    // Domain runtime items
    pub runtime_name: String,
    pub runtime_type: RuntimeType,
    pub runtime_version: RuntimeVersion,
    pub raw_genesis_storage: Vec<u8>,

    // Domain config items
    pub owner_account_id: AccountId,
    pub domain_name: String,
    pub max_block_size: u32,
    pub max_block_weight: Weight,
    pub bundle_slot_probability: (u64, u64),
    pub target_bundles_per_block: u32,
    pub operator_allow_list: OperatorAllowList<AccountId>,

    // Genesis operator
    pub signing_key: OperatorPublicKey,
    pub minimum_nominator_stake: Balance,
    pub nomination_tax: Percent,

    // initial balances
    pub initial_balances: Vec<(MultiAccountId, Balance)>,
}

/// Types of runtime pallet domains currently supports
#[derive(
    Debug, Default, Encode, Decode, TypeInfo, Clone, PartialEq, Eq, Serialize, Deserialize,
)]
pub enum RuntimeType {
    #[default]
    Evm,
    AutoId,
}

/// Type representing the runtime ID.
pub type RuntimeId = u32;

/// Type representing domain epoch.
pub type EpochIndex = u32;

/// Type representing operator ID
pub type OperatorId = u64;

/// Staking specific hold identifier
#[derive(
    PartialEq, Eq, Clone, Encode, Decode, TypeInfo, MaxEncodedLen, Ord, PartialOrd, Copy, Debug,
)]
pub enum StakingHoldIdentifier {
    /// Holds all the currently staked funds to an Operator.
    Staked(OperatorId),
}

/// Channel identity.
pub type ChannelId = sp_core::U256;

/// Messenger specific hold identifier
#[derive(
    PartialEq, Eq, Clone, Encode, Decode, TypeInfo, MaxEncodedLen, Ord, PartialOrd, Copy, Debug,
)]
pub enum MessengerHoldIdentifier {
    /// Holds the current reserved balance for channel opening
    Channel((ChainId, ChannelId)),
}

/// Domains specific Identifier for Balances holds.
#[derive(
    PartialEq, Eq, Clone, Encode, Decode, TypeInfo, MaxEncodedLen, Ord, PartialOrd, Copy, Debug,
)]
pub enum DomainsHoldIdentifier {
    Staking(StakingHoldIdentifier),
    DomainInstantiation(DomainId),
    StorageFund(OperatorId),
}

/// Domains specific digest item.
#[derive(PartialEq, Eq, Clone, Encode, Decode, TypeInfo)]
pub enum DomainDigestItem {
    DomainRuntimeUpgraded(RuntimeId),
    DomainInstantiated(DomainId),
}

/// Domains specific digest items.
pub trait DomainsDigestItem {
    fn domain_runtime_upgrade(runtime_id: RuntimeId) -> Self;
    fn as_domain_runtime_upgrade(&self) -> Option<RuntimeId>;

    fn domain_instantiation(domain_id: DomainId) -> Self;
    fn as_domain_instantiation(&self) -> Option<DomainId>;
}

impl DomainsDigestItem for DigestItem {
    fn domain_runtime_upgrade(runtime_id: RuntimeId) -> Self {
        Self::Other(DomainDigestItem::DomainRuntimeUpgraded(runtime_id).encode())
    }

    fn as_domain_runtime_upgrade(&self) -> Option<RuntimeId> {
        match self.try_to::<DomainDigestItem>(OpaqueDigestItemId::Other) {
            Some(DomainDigestItem::DomainRuntimeUpgraded(runtime_id)) => Some(runtime_id),
            _ => None,
        }
    }

    fn domain_instantiation(domain_id: DomainId) -> Self {
        Self::Other(DomainDigestItem::DomainInstantiated(domain_id).encode())
    }

    fn as_domain_instantiation(&self) -> Option<DomainId> {
        match self.try_to::<DomainDigestItem>(OpaqueDigestItemId::Other) {
            Some(DomainDigestItem::DomainInstantiated(domain_id)) => Some(domain_id),
            _ => None,
        }
    }
}

/// EVM chain Id storage key.
///
/// This and next function should ideally use Host function to fetch the storage key
/// from the domain runtime. But since the Host function is not available at Genesis, we have to
/// assume the storage keys.
/// TODO: once the chain is launched in mainnet, we should use the Host function for all domain instances.
pub(crate) fn evm_chain_id_storage_key() -> StorageKey {
    StorageKey(
        storage_prefix(
            // This is the name used for the `pallet_evm_chain_id` in the `construct_runtime` macro
            // i.e. `EVMChainId: pallet_evm_chain_id = 82,`
            "EVMChainId".as_bytes(),
            // This is the storage item name used inside the `pallet_evm_chain_id`
            "ChainId".as_bytes(),
        )
        .to_vec(),
    )
}

/// Total issuance storage for Domains.
///
/// This function should ideally use Host function to fetch the storage key
/// from the domain runtime. But since the Host function is not available at Genesis, we have to
/// assume the storage keys.
/// TODO: once the chain is launched in mainnet, we should use the Host function for all domain instances.
pub fn domain_total_issuance_storage_key() -> StorageKey {
    StorageKey(
        storage_prefix(
            // This is the name used for the `pallet_balances` in the `construct_runtime` macro
            "Balances".as_bytes(),
            // This is the storage item name used inside the `pallet_balances`
            "TotalIssuance".as_bytes(),
        )
        .to_vec(),
    )
}

/// Account info on frame_system on Domains
///
/// This function should ideally use Host function to fetch the storage key
/// from the domain runtime. But since the Host function is not available at Genesis, we have to
/// assume the storage keys.
/// TODO: once the chain is launched in mainnet, we should use the Host function for all domain instances.
pub fn domain_account_storage_key<AccountId: Encode>(who: AccountId) -> StorageKey {
    let storage_prefix = storage_prefix("System".as_bytes(), "Account".as_bytes());
    let key_hashed = who.using_encoded(Blake2_128Concat::hash);

    let mut final_key = Vec::with_capacity(storage_prefix.len() + key_hashed.len());

    final_key.extend_from_slice(&storage_prefix);
    final_key.extend_from_slice(key_hashed.as_ref());

    StorageKey(final_key)
}

/// The storage key of the `SelfDomainId` storage item in the `pallet-domain-id`
///
/// Any change to the storage item name or the `pallet-domain-id` name used in the `construct_runtime`
/// macro must be reflected here.
pub fn self_domain_id_storage_key() -> StorageKey {
    StorageKey(
        frame_support::storage::storage_prefix(
            // This is the name used for the `pallet-domain-id` in the `construct_runtime` macro
            // i.e. `SelfDomainId: pallet_domain_id = 90`
            "SelfDomainId".as_bytes(),
            // This is the storage item name used inside the `pallet-domain-id`
            "SelfDomainId".as_bytes(),
        )
        .to_vec(),
    )
}

/// `DomainInstanceData` is used to construct the genesis storage of domain instance chain
#[derive(Debug, PartialEq, Eq, Clone, Encode, Decode, TypeInfo)]
pub struct DomainInstanceData {
    pub runtime_type: RuntimeType,
    pub raw_genesis: RawGenesis,
}

#[derive(Debug, Decode, Encode, TypeInfo, Clone)]
pub struct DomainBlockLimit {
    /// The max block size for the domain.
    pub max_block_size: u32,
    /// The max block weight for the domain.
    pub max_block_weight: Weight,
}

#[derive(Debug, Decode, Encode, TypeInfo, Clone)]
pub struct DomainBundleLimit {
    /// The max bundle size for the domain.
    pub max_bundle_size: u32,
    /// The max bundle weight for the domain.
    pub max_bundle_weight: Weight,
}

/// Checks if the signer Id hash is within the tx range
pub fn signer_in_tx_range(bundle_vrf_hash: &U256, signer_id_hash: &U256, tx_range: &U256) -> bool {
    let distance_from_vrf_hash = bidirectional_distance(bundle_vrf_hash, signer_id_hash);
    distance_from_vrf_hash <= (*tx_range / 2)
}

/// Receipt invalidity type.
#[derive(Debug, Decode, Encode, TypeInfo, Clone, PartialEq, Eq)]
pub enum InvalidReceipt {
    /// The field `invalid_bundles` in [`ExecutionReceipt`] is invalid.
    InvalidBundles,
}

#[derive(Debug, Decode, Encode, TypeInfo, Clone, PartialEq, Eq)]
pub enum ReceiptValidity {
    Valid,
    Invalid(InvalidReceipt),
}

/// Bundle invalidity type
///
/// Each type contains the index of the first invalid extrinsic within the bundle
#[derive(Debug, Decode, Encode, TypeInfo, Clone, PartialEq, Eq)]
pub enum InvalidBundleType {
    /// Failed to decode the opaque extrinsic.
    UndecodableTx(u32),
    /// Transaction is out of the tx range.
    OutOfRangeTx(u32),
    /// Transaction is illegal (unable to pay the fee, etc).
    IllegalTx(u32),
    /// Transaction is an invalid XDM
    InvalidXDM(u32),
    /// Transaction is an inherent extrinsic.
    InherentExtrinsic(u32),
}

impl InvalidBundleType {
    // Return the checking order of the invalid type
    pub fn checking_order(&self) -> u8 {
        // Use explicit number as the order instead of the enum discriminant
        // to avoid changing the order accidentally
        match self {
            Self::UndecodableTx(_) => 1,
            Self::OutOfRangeTx(_) => 2,
            Self::InherentExtrinsic(_) => 3,
            Self::InvalidXDM(_) => 4,
            Self::IllegalTx(_) => 5,
        }
    }

    pub fn extrinsic_index(&self) -> u32 {
        match self {
            Self::UndecodableTx(i) => *i,
            Self::OutOfRangeTx(i) => *i,
            Self::IllegalTx(i) => *i,
            Self::InvalidXDM(i) => *i,
            Self::InherentExtrinsic(i) => *i,
        }
    }
}

#[derive(Debug, Decode, Encode, TypeInfo, PartialEq, Eq, Clone)]
pub enum BundleValidity<Hash> {
    // The invalid bundle was originally included in the consensus block but subsequently
    // excluded from execution as invalid and holds the `InvalidBundleType`
    Invalid(InvalidBundleType),
    // The valid bundle's hash of `Vec<(tx_signer, tx_hash)>` of all domain extrinsic being
    // included in the bundle.
    // TODO remove this and use host function to fetch above mentioned data
    Valid(Hash),
}

/// [`InboxedBundle`] represents a bundle that was successfully submitted to the consensus chain
#[derive(Debug, Decode, Encode, TypeInfo, PartialEq, Eq, Clone)]
pub struct InboxedBundle<Hash> {
    pub bundle: BundleValidity<Hash>,
    // TODO remove this as the root is already present in the `ExecutionInbox` storage
    pub extrinsics_root: Hash,
}

impl<Hash> InboxedBundle<Hash> {
    pub fn valid(bundle_digest_hash: Hash, extrinsics_root: Hash) -> Self {
        InboxedBundle {
            bundle: BundleValidity::Valid(bundle_digest_hash),
            extrinsics_root,
        }
    }

    pub fn invalid(invalid_bundle_type: InvalidBundleType, extrinsics_root: Hash) -> Self {
        InboxedBundle {
            bundle: BundleValidity::Invalid(invalid_bundle_type),
            extrinsics_root,
        }
    }

    pub fn is_invalid(&self) -> bool {
        matches!(self.bundle, BundleValidity::Invalid(_))
    }

    #[cfg(any(feature = "std", feature = "runtime-benchmarks"))]
    pub fn dummy(extrinsics_root: Hash) -> Self
    where
        Hash: Default,
    {
        InboxedBundle {
            bundle: BundleValidity::Valid(Hash::default()),
            extrinsics_root,
        }
    }
}

/// Empty extrinsics root.
pub const EMPTY_EXTRINSIC_ROOT: ExtrinsicsRoot = ExtrinsicsRoot {
    0: hex!("03170a2e7597b7b7e3d84c05391d139a62b157e78786d8c082f29dcf4c111314"),
};

pub fn derive_domain_block_hash<DomainHeader: HeaderT>(
    domain_block_number: DomainHeader::Number,
    extrinsics_root: DomainHeader::Hash,
    state_root: DomainHeader::Hash,
    parent_domain_block_hash: DomainHeader::Hash,
    digest: Digest,
) -> DomainHeader::Hash {
    let domain_header = DomainHeader::new(
        domain_block_number,
        extrinsics_root,
        state_root,
        parent_domain_block_hash,
        digest,
    );

    domain_header.hash()
}

/// Represents the extrinsic either as full data or hash of the data.
#[derive(Clone, Debug, Decode, Encode, Eq, PartialEq, TypeInfo)]
pub enum ExtrinsicDigest {
    /// Actual extrinsic data that is inlined since it is less than 33 bytes.
    Data(Vec<u8>),
    /// Extrinsic Hash.
    Hash(H256),
}

impl ExtrinsicDigest {
    pub fn new<Layout: TrieLayout>(ext: Vec<u8>) -> Self
    where
        Layout::Hash: HashT,
        <Layout::Hash as HashT>::Output: Into<H256>,
    {
        if let Some(threshold) = Layout::MAX_INLINE_VALUE {
            if ext.len() >= threshold as usize {
                ExtrinsicDigest::Hash(Layout::Hash::hash(&ext).into())
            } else {
                ExtrinsicDigest::Data(ext)
            }
        } else {
            ExtrinsicDigest::Data(ext)
        }
    }
}

/// Trait that tracks the balances on Domains.
pub trait DomainsTransfersTracker<Balance> {
    type Error;

    /// Initializes the domain balance
    fn initialize_domain_balance(domain_id: DomainId, amount: Balance) -> Result<(), Self::Error>;

    /// Notes a transfer between chains.
    /// Balance on from_chain_id is reduced if it is a domain chain
    fn note_transfer(
        from_chain_id: ChainId,
        to_chain_id: ChainId,
        amount: Balance,
    ) -> Result<(), Self::Error>;

    /// Confirms a transfer between chains.
    fn confirm_transfer(
        from_chain_id: ChainId,
        to_chain_id: ChainId,
        amount: Balance,
    ) -> Result<(), Self::Error>;

    /// Claims a rejected transfer between chains.
    fn claim_rejected_transfer(
        from_chain_id: ChainId,
        to_chain_id: ChainId,
        amount: Balance,
    ) -> Result<(), Self::Error>;

    /// Rejects a initiated transfer between chains.
    fn reject_transfer(
        from_chain_id: ChainId,
        to_chain_id: ChainId,
        amount: Balance,
    ) -> Result<(), Self::Error>;

    /// Reduces a given amount from the domain balance
    fn reduce_domain_balance(domain_id: DomainId, amount: Balance) -> Result<(), Self::Error>;
}

/// Trait to check domain owner.
pub trait DomainOwner<AccountId> {
    /// Returns true if the account is the domain owner.
    fn is_domain_owner(domain_id: DomainId, acc: AccountId) -> bool;
}

impl<AccountId> DomainOwner<AccountId> for () {
    fn is_domain_owner(_domain_id: DomainId, _acc: AccountId) -> bool {
        false
    }
}

/// Post hook to know if the domain had bundle submitted in the previous block.
pub trait DomainBundleSubmitted {
    /// Called in the next block initialisation if there was a domain bundle in the previous block.
    /// This hook if called for domain represents that there is a new domain block for parent consensus block.
    fn domain_bundle_submitted(domain_id: DomainId);
}

impl DomainBundleSubmitted for () {
    fn domain_bundle_submitted(_domain_id: DomainId) {}
}

/// A hook to call after a domain is instantiated
pub trait OnDomainInstantiated {
    fn on_domain_instantiated(domain_id: DomainId);
}

impl OnDomainInstantiated for () {
    fn on_domain_instantiated(_domain_id: DomainId) {}
}

pub type ExecutionReceiptFor<DomainHeader, CBlock, Balance> = ExecutionReceipt<
    NumberFor<CBlock>,
    <CBlock as BlockT>::Hash,
    <DomainHeader as HeaderT>::Number,
    <DomainHeader as HeaderT>::Hash,
    Balance,
>;

/// Domain chains allowlist updates.
#[derive(Default, Debug, Encode, Decode, PartialEq, Eq, Clone, TypeInfo)]
pub struct DomainAllowlistUpdates {
    /// Chains that are allowed to open channel with this chain.
    pub allow_chains: BTreeSet<ChainId>,
    /// Chains that are not allowed to open channel with this chain.
    pub remove_chains: BTreeSet<ChainId>,
}

impl DomainAllowlistUpdates {
    pub fn is_empty(&self) -> bool {
        self.allow_chains.is_empty() && self.remove_chains.is_empty()
    }

    pub fn clear(&mut self) {
        self.allow_chains.clear();
        self.remove_chains.clear();
    }
}

<<<<<<< HEAD
#[derive(TypeInfo, Debug, Encode, Decode, Clone, PartialEq, Eq)]
pub struct RuntimeObject<Number, Hash> {
    pub runtime_name: String,
    pub runtime_type: RuntimeType,
    pub runtime_upgrades: u32,
    pub hash: Hash,
    // The raw gensis storage that contains the runtime code.
    // NOTE: don't use this field directly but `into_complete_raw_genesis` instead
    pub raw_genesis: RawGenesis,
    pub version: RuntimeVersion,
    pub created_at: Number,
    pub updated_at: Number,
}

/// Digest storage key in frame_system.
/// Unfortunately, the digest storage is private and not possible to derive the key from it directly.
pub fn system_digest_final_key() -> Vec<u8> {
    frame_support::storage::storage_prefix("System".as_ref(), "Digest".as_ref()).to_vec()
}

//TODO: remove there key generations from here and instead use the fraud proof host function to fetch them
=======
//TODO: This is used to keep compatible with gemini-3h, remove before next network
>>>>>>> d159452b

/// This is a representation of actual Block Fees storage in pallet-block-fees.
/// Any change in key or value there should be changed here accordingly.
pub fn operator_block_fees_final_key() -> Vec<u8> {
    frame_support::storage::storage_prefix("BlockFees".as_ref(), "CollectedBlockFees".as_ref())
        .to_vec()
}

sp_api::decl_runtime_apis! {
    /// API necessary for domains pallet.
    #[api_version(3)]
    pub trait DomainsApi<DomainHeader: HeaderT> {
        /// Submits the transaction bundle via an unsigned extrinsic.
        fn submit_bundle_unsigned(opaque_bundle: OpaqueBundle<NumberFor<Block>, Block::Hash, DomainHeader, Balance>);

        /// Extract the bundles stored successfully from the given extrinsics.
        fn extract_successful_bundles(
            domain_id: DomainId,
            extrinsics: Vec<Block::Extrinsic>,
        ) -> OpaqueBundles<Block, DomainHeader, Balance>;

        /// Extract bundle from the extrinsic if the extrinsic is `submit_bundle`.
        fn extract_bundle(extrinsic: Block::Extrinsic) -> Option<OpaqueBundle<NumberFor<Block>, Block::Hash, DomainHeader, Balance>>;

        /// Extract the execution receipt stored successfully from the given extrinsics.
        fn extract_receipts(
            domain_id: DomainId,
            extrinsics: Vec<Block::Extrinsic>,
        ) -> Vec<ExecutionReceiptFor<DomainHeader, Block, Balance>>;

        /// Generates a randomness seed for extrinsics shuffling.
        fn extrinsics_shuffling_seed() -> Randomness;

        /// Returns the WASM bundle for given `domain_id`.
        fn domain_runtime_code(domain_id: DomainId) -> Option<Vec<u8>>;

        /// Returns the runtime id for given `domain_id`.
        fn runtime_id(domain_id: DomainId) -> Option<RuntimeId>;

        /// Returns the domain instance data for given `domain_id`.
        fn domain_instance_data(domain_id: DomainId) -> Option<(DomainInstanceData, NumberFor<Block>)>;

        /// Returns the current timestamp at given height.
        fn timestamp() -> Moment;

        /// Returns the current Tx range for the given domain Id.
        fn domain_tx_range(domain_id: DomainId) -> U256;

        /// Return the genesis state root if not pruned
        fn genesis_state_root(domain_id: DomainId) -> Option<H256>;

        /// Returns the best execution chain number.
        fn head_receipt_number(domain_id: DomainId) -> HeaderNumberFor<DomainHeader>;

        /// Returns the block number of oldest unconfirmed execution receipt.
        fn oldest_unconfirmed_receipt_number(domain_id: DomainId) -> Option<HeaderNumberFor<DomainHeader>>;

        /// Returns the domain block limit of the given domain.
        fn domain_block_limit(domain_id: DomainId) -> Option<DomainBlockLimit>;

        /// Returns the domain bundle limit of the given domain.
        fn domain_bundle_limit(domain_id: DomainId) -> Option<DomainBundleLimit>;

        /// Returns true if there are any ERs in the challenge period with non empty extrinsics.
        fn non_empty_er_exists(domain_id: DomainId) -> bool;

        /// Returns the current best number of the domain.
        fn domain_best_number(domain_id: DomainId) -> Option<HeaderNumberFor<DomainHeader>>;

        /// Returns the execution receipt
        fn execution_receipt(receipt_hash: HeaderHashFor<DomainHeader>) -> Option<ExecutionReceiptFor<DomainHeader, Block, Balance>>;

        /// Returns the current epoch and the next epoch operators of the given domain
        fn domain_operators(domain_id: DomainId) -> Option<(BTreeMap<OperatorId, Balance>, Vec<OperatorId>)>;

        /// Get operator id by signing key
        fn operator_id_by_signing_key(signing_key: OperatorPublicKey) -> Option<OperatorId>;

        /// Returns the execution receipt hash of the given domain and domain block number
        fn receipt_hash(domain_id: DomainId, domain_number: HeaderNumberFor<DomainHeader>) -> Option<HeaderHashFor<DomainHeader>>;

        /// Return the consensus chain byte fee that will used to charge the domain transaction for consensus
        /// chain storage fee
        fn consensus_chain_byte_fee() -> Balance;

        /// Returns the latest confirmed domain block number and hash
        fn latest_confirmed_domain_block(domain_id: DomainId) -> Option<(HeaderNumberFor<DomainHeader>, HeaderHashFor<DomainHeader>)>;

        /// Return if the receipt is exist and pending to prune
        fn is_bad_er_pending_to_prune(domain_id: DomainId, receipt_hash: HeaderHashFor<DomainHeader>) -> bool;

        /// Return the balance of the storage fund account
        fn storage_fund_account_balance(operator_id: OperatorId) -> Balance;
    }

    pub trait BundleProducerElectionApi<Balance: Encode + Decode> {
        fn bundle_producer_election_params(domain_id: DomainId) -> Option<BundleProducerElectionParams<Balance>>;

        fn operator(operator_id: OperatorId) -> Option<(OperatorPublicKey, Balance)>;
    }
}<|MERGE_RESOLUTION|>--- conflicted
+++ resolved
@@ -1285,7 +1285,6 @@
     }
 }
 
-<<<<<<< HEAD
 #[derive(TypeInfo, Debug, Encode, Decode, Clone, PartialEq, Eq)]
 pub struct RuntimeObject<Number, Hash> {
     pub runtime_name: String,
@@ -1306,11 +1305,8 @@
     frame_support::storage::storage_prefix("System".as_ref(), "Digest".as_ref()).to_vec()
 }
 
-//TODO: remove there key generations from here and instead use the fraud proof host function to fetch them
-=======
-//TODO: This is used to keep compatible with gemini-3h, remove before next network
->>>>>>> d159452b
-
+
+// TODO: This is used to keep compatible with gemini-3h, remove before next network
 /// This is a representation of actual Block Fees storage in pallet-block-fees.
 /// Any change in key or value there should be changed here accordingly.
 pub fn operator_block_fees_final_key() -> Vec<u8> {
