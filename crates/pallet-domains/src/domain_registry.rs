//! Domain registry for domains

use crate::block_tree::import_genesis_receipt;
use crate::pallet::DomainStakingSummary;
use crate::staking::StakingSummary;
use crate::{
    Config, DomainRegistry, ExecutionReceiptOf, FreezeIdentifier, NextDomainId, RuntimeRegistry,
};
use codec::{Decode, Encode};
use frame_support::traits::fungible::{Inspect, MutateFreeze};
use frame_support::traits::tokens::{Fortitude, Preservation};
use frame_support::weights::Weight;
use frame_support::{ensure, PalletError};
use scale_info::TypeInfo;
use sp_core::Get;
<<<<<<< HEAD
use sp_domains::{DomainId, DomainsDigestItem, GenesisDomain, RuntimeId};
use sp_runtime::traits::{CheckedAdd, Zero};
use sp_runtime::DigestItem;
use sp_std::vec;
=======
use sp_domains::domain::generate_genesis_state_root;
use sp_domains::{DomainId, GenesisDomain, ReceiptHash, RuntimeId, RuntimeType};
use sp_runtime::traits::{CheckedAdd, Zero};
use sp_std::collections::btree_map::BTreeMap;
use sp_std::collections::btree_set::BTreeSet;
>>>>>>> 18a08c42
use sp_std::vec::Vec;

/// Domain registry specific errors
#[derive(TypeInfo, Encode, Decode, PalletError, Debug, PartialEq)]
pub enum Error {
    InvalidBundlesPerBlock,
    ExceedMaxDomainBlockWeight,
    ExceedMaxDomainBlockSize,
    MaxDomainId,
    InvalidSlotProbability,
    RuntimeNotFound,
    InsufficientFund,
    DomainNameTooLong,
    BalanceFreeze,
    FailedToGenerateGenesisStateRoot,
}

#[derive(TypeInfo, Debug, Encode, Decode, Clone, PartialEq, Eq)]
pub struct DomainConfig {
    /// A user defined name for this domain, should be a human-readable UTF-8 encoded string.
    pub domain_name: Vec<u8>,
    /// A pointer to the `RuntimeRegistry` entry for this domain.
    pub runtime_id: RuntimeId,
    /// The max block size for this domain, may not exceed the system-wide `MaxDomainBlockSize` limit.
    pub max_block_size: u32,
    /// The max block weight for this domain, may not exceed the system-wide `MaxDomainBlockWeight` limit.
    pub max_block_weight: Weight,
    /// The probability of successful bundle in a slot (active slots coefficient). This defines the
    /// expected bundle production rate, must be `> 0` and `≤ 1`.
    pub bundle_slot_probability: (u64, u64),
    /// The expected number of bundles for a domain block, must be `≥ 1` and `≤ MaxBundlesPerBlock`.
    pub target_bundles_per_block: u32,
}

impl DomainConfig {
    pub(crate) fn from_genesis<T: Config>(
        genesis_domain: &GenesisDomain<T::AccountId>,
        runtime_id: RuntimeId,
    ) -> Self {
        DomainConfig {
            domain_name: genesis_domain.domain_name.clone(),
            runtime_id,
            max_block_size: genesis_domain.max_block_size,
            max_block_weight: genesis_domain.max_block_weight,
            bundle_slot_probability: genesis_domain.bundle_slot_probability,
            target_bundles_per_block: genesis_domain.target_bundles_per_block,
        }
    }
}

#[derive(TypeInfo, Debug, Encode, Decode, Clone, PartialEq, Eq)]
pub struct DomainObject<Number, AccountId> {
    /// The address of the domain creator, used to validate updating the domain config.
    pub owner_account_id: AccountId,
    /// The consensus chain block number when the domain first instantiated.
    pub created_at: Number,
    /// The hash of the genesis execution receipt for this domain.
    pub genesis_receipt_hash: ReceiptHash,
    /// The domain config.
    pub domain_config: DomainConfig,
}

pub(crate) fn can_instantiate_domain<T: Config>(
    owner_account_id: &T::AccountId,
    domain_config: &DomainConfig,
) -> Result<(), Error> {
    ensure!(
        domain_config.domain_name.len() as u32 <= T::MaxDomainNameLength::get(),
        Error::DomainNameTooLong,
    );
    ensure!(
        RuntimeRegistry::<T>::contains_key(domain_config.runtime_id),
        Error::RuntimeNotFound
    );
    ensure!(
        domain_config.max_block_size <= T::MaxDomainBlockSize::get(),
        Error::ExceedMaxDomainBlockSize
    );
    ensure!(
        domain_config.max_block_weight.ref_time() <= T::MaxDomainBlockWeight::get().ref_time(),
        Error::ExceedMaxDomainBlockWeight
    );
    ensure!(
        domain_config.target_bundles_per_block != 0
            && domain_config.target_bundles_per_block <= T::MaxBundlesPerBlock::get(),
        Error::InvalidBundlesPerBlock
    );

    // `bundle_slot_probability` must be `> 0` and `≤ 1`
    let (numerator, denominator) = domain_config.bundle_slot_probability;
    ensure!(
        numerator != 0 && denominator != 0 && numerator <= denominator,
        Error::InvalidSlotProbability
    );

    ensure!(
        T::Currency::reducible_balance(owner_account_id, Preservation::Protect, Fortitude::Polite)
            >= T::DomainInstantiationDeposit::get(),
        Error::InsufficientFund
    );

    Ok(())
}

pub(crate) fn do_instantiate_domain<T: Config>(
    domain_config: DomainConfig,
    owner_account_id: T::AccountId,
    created_at: T::BlockNumber,
) -> Result<DomainId, Error> {
    can_instantiate_domain::<T>(&owner_account_id, &domain_config)?;

    let runtime_obj = RuntimeRegistry::<T>::get(domain_config.runtime_id)
        .expect("Runtime object must exist as checked in `can_instantiate_domain`; qed");
    let genesis_receipt =
        initialize_genesis_receipt::<T>(runtime_obj.runtime_type, runtime_obj.code)?;
    let genesis_receipt_hash = genesis_receipt.hash();

    let domain_obj = DomainObject {
        owner_account_id: owner_account_id.clone(),
        created_at,
        genesis_receipt_hash,
        domain_config,
    };
    let domain_id = NextDomainId::<T>::get();
    DomainRegistry::<T>::insert(domain_id, domain_obj);

    let next_domain_id = domain_id.checked_add(&1.into()).ok_or(Error::MaxDomainId)?;
    NextDomainId::<T>::set(next_domain_id);

    // Lock up fund of the domain instance creator
    T::Currency::set_freeze(
        &T::FreezeIdentifier::domain_instantiation_id(domain_id),
        &owner_account_id,
        T::DomainInstantiationDeposit::get(),
    )
    .map_err(|_| Error::BalanceFreeze)?;

    DomainStakingSummary::<T>::insert(
        domain_id,
        StakingSummary {
            current_epoch_index: 0,
            current_total_stake: Zero::zero(),
            current_operators: BTreeMap::new(),
            next_operators: BTreeSet::new(),
            current_epoch_rewards: BTreeMap::new(),
        },
    );

<<<<<<< HEAD
    frame_system::Pallet::<T>::deposit_log(DigestItem::domain_instantiation(domain_id));

    // TODO: initialize the genesis block in the domain block tree once we can drive the
    // genesis ER from genesis config through host function
=======
    import_genesis_receipt::<T>(domain_id, genesis_receipt);
>>>>>>> 18a08c42

    Ok(domain_id)
}

fn initialize_genesis_receipt<T: Config>(
    runtime_type: RuntimeType,
    runtime_code: Vec<u8>,
) -> Result<ExecutionReceiptOf<T>, Error> {
    let consensus_genesis_hash = frame_system::Pallet::<T>::block_hash(T::BlockNumber::zero());
    let genesis_state_root = generate_genesis_state_root(runtime_type, runtime_code)
        .ok_or(Error::FailedToGenerateGenesisStateRoot)?;
    Ok(ExecutionReceiptOf::<T>::genesis(
        consensus_genesis_hash,
        genesis_state_root.into(),
    ))
}

#[cfg(test)]
mod tests {
    use super::*;
    use crate::pallet::{DomainRegistry, NextDomainId, RuntimeRegistry};
    use crate::runtime_registry::RuntimeObject;
    use crate::tests::{new_test_ext, GenesisStateRootGenerater, Test};
    use frame_support::traits::Currency;
    use sp_domains::GenesisReceiptExtension;
    use sp_runtime::traits::One;
    use sp_version::RuntimeVersion;
    use std::sync::Arc;

    type Balances = pallet_balances::Pallet<Test>;

    #[test]
    fn test_domain_instantiation() {
        let creator = 1u64;
        let created_at = 0u64;
        // Construct an invalid domain config initially
        let mut domain_config = DomainConfig {
            domain_name: vec![0; 1024],
            runtime_id: 0,
            max_block_size: u32::MAX,
            max_block_weight: Weight::MAX,
            bundle_slot_probability: (0, 0),
            target_bundles_per_block: 0,
        };

        let mut ext = new_test_ext();
        ext.register_extension(GenesisReceiptExtension::new(Arc::new(
            GenesisStateRootGenerater,
        )));
        ext.execute_with(|| {
            assert_eq!(NextDomainId::<Test>::get(), 0.into());

            // Failed to instantiate domain due to `domain_name` too long
            assert_eq!(
                do_instantiate_domain::<Test>(domain_config.clone(), creator, created_at),
                Err(Error::DomainNameTooLong)
            );
            // Recorrect `domain_name`
            domain_config.domain_name = b"evm-domain".to_vec();

            // Failed to instantiate domain due to using unregistered runtime id
            assert_eq!(
                do_instantiate_domain::<Test>(domain_config.clone(), creator, created_at),
                Err(Error::RuntimeNotFound)
            );
            // Register runtime id
            RuntimeRegistry::<Test>::insert(
                domain_config.runtime_id,
                RuntimeObject {
                    runtime_name: b"evm".to_vec(),
                    runtime_type: Default::default(),
                    runtime_upgrades: 0,
                    hash: Default::default(),
                    code: vec![1, 2, 3, 4],
                    version: RuntimeVersion {
                        spec_name: "test".into(),
                        spec_version: 1,
                        impl_version: 1,
                        transaction_version: 1,
                        ..Default::default()
                    },
                    created_at: Default::default(),
                    updated_at: Default::default(),
                },
            );

            // Failed to instantiate domain due to exceed max domain block size limit
            assert_eq!(
                do_instantiate_domain::<Test>(domain_config.clone(), creator, created_at),
                Err(Error::ExceedMaxDomainBlockSize)
            );
            // Recorrect `max_block_size`
            domain_config.max_block_size = 1;

            // Failed to instantiate domain due to exceed max domain block weight limit
            assert_eq!(
                do_instantiate_domain::<Test>(domain_config.clone(), creator, created_at),
                Err(Error::ExceedMaxDomainBlockWeight)
            );
            // Recorrect `max_block_weight`
            domain_config.max_block_weight = Weight::from_parts(1, 0);

            // Failed to instantiate domain due to invalid `target_bundles_per_block`
            assert_eq!(
                do_instantiate_domain::<Test>(domain_config.clone(), creator, created_at),
                Err(Error::InvalidBundlesPerBlock)
            );
            domain_config.target_bundles_per_block = u32::MAX;
            assert_eq!(
                do_instantiate_domain::<Test>(domain_config.clone(), creator, created_at),
                Err(Error::InvalidBundlesPerBlock)
            );
            // Recorrect `target_bundles_per_block`
            domain_config.target_bundles_per_block = 1;

            // Failed to instantiate domain due to invalid `bundle_slot_probability`
            assert_eq!(
                do_instantiate_domain::<Test>(domain_config.clone(), creator, created_at),
                Err(Error::InvalidSlotProbability)
            );
            domain_config.bundle_slot_probability = (1, 0);
            assert_eq!(
                do_instantiate_domain::<Test>(domain_config.clone(), creator, created_at),
                Err(Error::InvalidSlotProbability)
            );
            domain_config.bundle_slot_probability = (0, 1);
            assert_eq!(
                do_instantiate_domain::<Test>(domain_config.clone(), creator, created_at),
                Err(Error::InvalidSlotProbability)
            );
            domain_config.bundle_slot_probability = (2, 1);
            assert_eq!(
                do_instantiate_domain::<Test>(domain_config.clone(), creator, created_at),
                Err(Error::InvalidSlotProbability)
            );
            // Recorrect `bundle_slot_probability`
            domain_config.bundle_slot_probability = (1, 1);

            // Failed to instantiate domain due to creator don't have enough fund
            assert_eq!(
                do_instantiate_domain::<Test>(domain_config.clone(), creator, created_at),
                Err(Error::InsufficientFund)
            );
            // Set enough fund to creator
            Balances::make_free_balance_be(
                &creator,
                <Test as Config>::DomainInstantiationDeposit::get()
                    + <Test as pallet_balances::Config>::ExistentialDeposit::get(),
            );

            // `instantiate_domain` must success now
            let domain_id =
                do_instantiate_domain::<Test>(domain_config.clone(), creator, created_at).unwrap();
            let domain_obj = DomainRegistry::<Test>::get(domain_id).unwrap();

            assert_eq!(domain_obj.owner_account_id, creator);
            assert_eq!(domain_obj.created_at, created_at);
            assert_eq!(domain_obj.domain_config, domain_config);
            assert_eq!(NextDomainId::<Test>::get(), 1.into());
            // Fund locked up thus can't withdraw
            assert!(Balances::usable_balance(creator) == One::one(),);

            // cannot use the locked funds to create a new domain instance
            assert!(
                do_instantiate_domain::<Test>(domain_config, creator, created_at)
                    == Err(Error::InsufficientFund)
            )
        });
    }
}<|MERGE_RESOLUTION|>--- conflicted
+++ resolved
@@ -13,18 +13,15 @@
 use frame_support::{ensure, PalletError};
 use scale_info::TypeInfo;
 use sp_core::Get;
-<<<<<<< HEAD
-use sp_domains::{DomainId, DomainsDigestItem, GenesisDomain, RuntimeId};
+use sp_domains::domain::generate_genesis_state_root;
+use sp_domains::{
+    DomainId, DomainInstanceData, DomainsDigestItem, GenesisDomain, ReceiptHash, RuntimeId,
+    RuntimeType,
+};
 use sp_runtime::traits::{CheckedAdd, Zero};
 use sp_runtime::DigestItem;
-use sp_std::vec;
-=======
-use sp_domains::domain::generate_genesis_state_root;
-use sp_domains::{DomainId, GenesisDomain, ReceiptHash, RuntimeId, RuntimeType};
-use sp_runtime::traits::{CheckedAdd, Zero};
 use sp_std::collections::btree_map::BTreeMap;
 use sp_std::collections::btree_set::BTreeSet;
->>>>>>> 18a08c42
 use sp_std::vec::Vec;
 
 /// Domain registry specific errors
@@ -136,10 +133,13 @@
 ) -> Result<DomainId, Error> {
     can_instantiate_domain::<T>(&owner_account_id, &domain_config)?;
 
-    let runtime_obj = RuntimeRegistry::<T>::get(domain_config.runtime_id)
-        .expect("Runtime object must exist as checked in `can_instantiate_domain`; qed");
-    let genesis_receipt =
-        initialize_genesis_receipt::<T>(runtime_obj.runtime_type, runtime_obj.code)?;
+    let domain_id = NextDomainId::<T>::get();
+
+    let genesis_receipt = {
+        let runtime_obj = RuntimeRegistry::<T>::get(domain_config.runtime_id)
+            .expect("Runtime object must exist as checked in `can_instantiate_domain`; qed");
+        initialize_genesis_receipt::<T>(domain_id, runtime_obj.runtime_type, runtime_obj.code)?
+    };
     let genesis_receipt_hash = genesis_receipt.hash();
 
     let domain_obj = DomainObject {
@@ -148,7 +148,6 @@
         genesis_receipt_hash,
         domain_config,
     };
-    let domain_id = NextDomainId::<T>::get();
     DomainRegistry::<T>::insert(domain_id, domain_obj);
 
     let next_domain_id = domain_id.checked_add(&1.into()).ok_or(Error::MaxDomainId)?;
@@ -173,25 +172,27 @@
         },
     );
 
-<<<<<<< HEAD
+    import_genesis_receipt::<T>(domain_id, genesis_receipt);
+
     frame_system::Pallet::<T>::deposit_log(DigestItem::domain_instantiation(domain_id));
 
-    // TODO: initialize the genesis block in the domain block tree once we can drive the
-    // genesis ER from genesis config through host function
-=======
-    import_genesis_receipt::<T>(domain_id, genesis_receipt);
->>>>>>> 18a08c42
-
     Ok(domain_id)
 }
 
 fn initialize_genesis_receipt<T: Config>(
+    domain_id: DomainId,
     runtime_type: RuntimeType,
     runtime_code: Vec<u8>,
 ) -> Result<ExecutionReceiptOf<T>, Error> {
     let consensus_genesis_hash = frame_system::Pallet::<T>::block_hash(T::BlockNumber::zero());
-    let genesis_state_root = generate_genesis_state_root(runtime_type, runtime_code)
-        .ok_or(Error::FailedToGenerateGenesisStateRoot)?;
+    let genesis_state_root = generate_genesis_state_root(
+        domain_id,
+        DomainInstanceData {
+            runtime_type,
+            runtime_code,
+        },
+    )
+    .ok_or(Error::FailedToGenerateGenesisStateRoot)?;
     Ok(ExecutionReceiptOf::<T>::genesis(
         consensus_genesis_hash,
         genesis_state_root.into(),
@@ -207,6 +208,7 @@
     use frame_support::traits::Currency;
     use sp_domains::GenesisReceiptExtension;
     use sp_runtime::traits::One;
+    use sp_std::vec;
     use sp_version::RuntimeVersion;
     use std::sync::Arc;
 
