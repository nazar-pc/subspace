// Copyright (C) 2021 Subspace Labs, Inc.
// SPDX-License-Identifier: GPL-3.0-or-later

// This program is free software: you can redistribute it and/or modify
// it under the terms of the GNU General Public License as published by
// the Free Software Foundation, either version 3 of the License, or
// (at your option) any later version.

// This program is distributed in the hope that it will be useful,
// but WITHOUT ANY WARRANTY; without even the implied warranty of
// MERCHANTABILITY or FITNESS FOR A PARTICULAR PURPOSE. See the
// GNU General Public License for more details.

// You should have received a copy of the GNU General Public License
// along with this program. If not, see <https://www.gnu.org/licenses/>.

//! Subspace test service only.

#![warn(missing_docs, unused_crate_dependencies)]

use codec::{Decode, Encode};
use cross_domain_message_gossip::GossipWorkerBuilder;
use domain_runtime_primitives::opaque::{Block as DomainBlock, Header as DomainHeader};
use futures::channel::mpsc;
use futures::{select, FutureExt, StreamExt};
use jsonrpsee::RpcModule;
use parking_lot::Mutex;
use sc_block_builder::BlockBuilderProvider;
use sc_client_api::execution_extensions::ExtensionsFactory;
use sc_client_api::{BlockBackend, ExecutorProvider};
use sc_consensus::block_import::{
    BlockCheckParams, BlockImportParams, ForkChoiceStrategy, ImportResult,
};
use sc_consensus::{
    BasicQueue, BlockImport, SharedBlockImport, StateAction, Verifier as VerifierT,
};
use sc_executor::NativeElseWasmExecutor;
use sc_network::config::{NetworkConfiguration, TransportConfig};
use sc_network::multiaddr;
use sc_service::config::{
    DatabaseSource, KeystoreConfig, MultiaddrWithPeerId, WasmExecutionMethod,
    WasmtimeInstantiationStrategy,
};
use sc_service::{
    BasePath, BlocksPruning, Configuration, NetworkStarter, Role, SpawnTasksParams, TaskManager,
};
use sc_transaction_pool::error::Error as PoolError;
use sc_transaction_pool::FullPool;
use sc_transaction_pool_api::{InPoolTransaction, TransactionPool, TransactionSource};
use sc_utils::mpsc::{tracing_unbounded, TracingUnboundedReceiver, TracingUnboundedSender};
use sp_api::{ApiExt, HashT, HeaderT, ProvideRuntimeApi};
use sp_application_crypto::UncheckedFrom;
use sp_blockchain::HeaderBackend;
use sp_consensus::{BlockOrigin, Error as ConsensusError};
use sp_consensus_slots::Slot;
use sp_consensus_subspace::digests::{CompatibleDigestItem, PreDigest, PreDigestPotInfo};
use sp_consensus_subspace::FarmerPublicKey;
use sp_core::traits::{CodeExecutor, SpawnEssentialNamed};
use sp_core::H256;
use sp_domains::{DomainsApi, OpaqueBundle};
use sp_domains_fraud_proof::{FraudProofExtension, FraudProofHostFunctionsImpl};
use sp_externalities::Extensions;
use sp_inherents::{InherentData, InherentDataProvider};
use sp_keyring::Sr25519Keyring;
use sp_runtime::generic::{BlockId, Digest};
use sp_runtime::traits::{BlakeTwo256, Block as BlockT, NumberFor};
use sp_runtime::{DigestItem, OpaqueExtrinsic};
use sp_timestamp::Timestamp;
use std::error::Error;
use std::marker::PhantomData;
use std::sync::Arc;
use std::time;
use subspace_core_primitives::{Randomness, Solution};
use subspace_runtime_primitives::opaque::Block;
use subspace_runtime_primitives::{AccountId, Balance, Hash};
use subspace_service::FullSelectChain;
use subspace_test_client::{chain_spec, Backend, Client, TestExecutorDispatch};
use subspace_test_runtime::{RuntimeApi, RuntimeCall, UncheckedExtrinsic, SLOT_DURATION};

/// Create a Subspace `Configuration`.
///
/// By default an in-memory socket will be used, therefore you need to provide boot
/// nodes if you want the future node to be connected to other nodes.
pub fn node_config(
    tokio_handle: tokio::runtime::Handle,
    key: Sr25519Keyring,
    boot_nodes: Vec<MultiaddrWithPeerId>,
    run_farmer: bool,
    force_authoring: bool,
    force_synced: bool,
    base_path: BasePath,
) -> Configuration {
    let root = base_path.path();
    let role = if run_farmer {
        Role::Authority
    } else {
        Role::Full
    };
    let key_seed = key.to_seed();
    let spec = chain_spec::subspace_local_testnet_config();

    let mut network_config = NetworkConfiguration::new(
        key_seed.to_string(),
        "network/test/0.1",
        Default::default(),
        None,
    );

    network_config.boot_nodes = boot_nodes;

    network_config.allow_non_globals_in_dht = true;

    let addr: multiaddr::Multiaddr = multiaddr::Protocol::Memory(rand::random()).into();
    network_config.listen_addresses.push(addr.clone());

    network_config.public_addresses.push(addr);

    network_config.transport = TransportConfig::MemoryOnly;

    network_config.force_synced = force_synced;

    Configuration {
        impl_name: "subspace-test-node".to_string(),
        impl_version: "0.1".to_string(),
        role,
        tokio_handle,
        transaction_pool: Default::default(),
        network: network_config,
        keystore: KeystoreConfig::InMemory,
        database: DatabaseSource::ParityDb {
            path: root.join("paritydb"),
        },
        trie_cache_maximum_size: Some(64 * 1024 * 1024),
        state_pruning: Default::default(),
        blocks_pruning: BlocksPruning::KeepAll,
        chain_spec: Box::new(spec),
        wasm_method: WasmExecutionMethod::Compiled {
            instantiation_strategy: WasmtimeInstantiationStrategy::PoolingCopyOnWrite,
        },
        wasm_runtime_overrides: Default::default(),
        rpc_addr: None,
        rpc_max_request_size: 0,
        rpc_max_response_size: 0,
        rpc_id_provider: None,
        rpc_max_subs_per_conn: 0,
        rpc_port: 0,
        rpc_max_connections: 0,
        rpc_cors: None,
        rpc_methods: Default::default(),
        prometheus_config: None,
        telemetry_endpoints: None,
        default_heap_pages: None,
        offchain_worker: Default::default(),
        force_authoring,
        disable_grandpa: false,
        dev_key_seed: Some(key_seed),
        tracing_targets: None,
        tracing_receiver: Default::default(),
        max_runtime_instances: 8,
        announce_block: true,
        data_path: base_path.path().into(),
        base_path,
        informant_output_format: Default::default(),
        runtime_cache_size: 2,
    }
}

type StorageChanges = sp_api::StorageChanges<Block>;

struct MockExtensionsFactory<Client, DomainBlock, Executor> {
    consensus_client: Arc<Client>,
    executor: Arc<Executor>,
    _phantom: PhantomData<DomainBlock>,
}

impl<Client, DomainBlock, Executor> MockExtensionsFactory<Client, DomainBlock, Executor> {
    fn new(consensus_client: Arc<Client>, executor: Arc<Executor>) -> Self {
        Self {
            consensus_client,
            executor,
            _phantom: Default::default(),
        }
    }
}

impl<Block, Client, DomainBlock, Executor> ExtensionsFactory<Block>
    for MockExtensionsFactory<Client, DomainBlock, Executor>
where
    Block: BlockT,
    Block::Hash: From<H256>,
    DomainBlock: BlockT,
<<<<<<< HEAD
    DomainBlock::Hash: From<H256>,
    Client: HeaderBackend<Block> + ProvideRuntimeApi<Block> + 'static,
    Client::Api: DomainsApi<Block, DomainBlock::Header>,
=======
    DomainBlock::Hash: Into<H256> + From<H256>,
    Client: BlockBackend<Block> + HeaderBackend<Block> + ProvideRuntimeApi<Block> + 'static,
    Client::Api: DomainsApi<Block, NumberFor<DomainBlock>, DomainBlock::Hash>,
>>>>>>> 1756a8ed
    Executor: CodeExecutor + sc_executor::RuntimeVersionOf,
{
    fn extensions_for(
        &self,
        _block_hash: Block::Hash,
        _block_number: NumberFor<Block>,
    ) -> Extensions {
        let mut exts = Extensions::new();
        exts.register(FraudProofExtension::new(Arc::new(
            FraudProofHostFunctionsImpl::<_, _, DomainBlock, Executor>::new(
                self.consensus_client.clone(),
                self.executor.clone(),
            ),
        )));
        exts
    }
}
/// A mock Subspace consensus node instance used for testing.
pub struct MockConsensusNode {
    /// `TaskManager`'s instance.
    pub task_manager: TaskManager,
    /// Client's instance.
    pub client: Arc<Client>,
    /// Backend.
    pub backend: Arc<Backend>,
    /// Code executor.
    pub executor: NativeElseWasmExecutor<TestExecutorDispatch>,
    /// Transaction pool.
    pub transaction_pool: Arc<FullPool<Block, Client>>,
    /// The SelectChain Strategy
    pub select_chain: FullSelectChain,
    /// Network service.
    pub network_service: Arc<sc_network::NetworkService<Block, <Block as BlockT>::Hash>>,
    /// Sync service.
    pub sync_service: Arc<sc_network_sync::SyncingService<Block>>,
    /// RPC handlers.
    pub rpc_handlers: sc_service::RpcHandlers,
    /// Network starter
    pub network_starter: Option<NetworkStarter>,
    /// The next slot number
    next_slot: u64,
    /// The slot notification subscribers
    #[allow(clippy::type_complexity)]
    new_slot_notification_subscribers: Vec<TracingUnboundedSender<(Slot, Randomness)>>,
    /// The acknowledgement sender subscribers
    #[allow(clippy::type_complexity)]
    acknowledgement_sender_subscribers: Vec<TracingUnboundedSender<mpsc::Sender<()>>>,
    /// Block import pipeline
    #[allow(clippy::type_complexity)]
    block_import: MockBlockImport<Client, Block>,
    xdm_gossip_worker_builder: Option<GossipWorkerBuilder>,
    /// Mock subspace solution used to mock the subspace `PreDigest`
    mock_solution: Solution<FarmerPublicKey, AccountId>,
    log_prefix: &'static str,
}

impl MockConsensusNode {
    /// Run a mock consensus node
    pub fn run(
        tokio_handle: tokio::runtime::Handle,
        key: Sr25519Keyring,
        base_path: BasePath,
    ) -> MockConsensusNode {
        let log_prefix = key.into();

        let mut config = node_config(tokio_handle, key, vec![], false, false, false, base_path);

        // Set `transaction_pool.ban_time` to 0 such that duplicated tx will not immediately rejected
        // by `TemporarilyBanned`
        config.transaction_pool.ban_time = time::Duration::from_millis(0);

        config.network.node_name = format!("{} (Consensus)", config.network.node_name);
        let span = sc_tracing::tracing::info_span!(
            sc_tracing::logging::PREFIX_LOG_SPAN,
            name = config.network.node_name.as_str()
        );
        let _enter = span.enter();

        let executor = sc_service::new_native_or_wasm_executor(&config);

        let (client, backend, keystore_container, mut task_manager) =
            sc_service::new_full_parts::<Block, RuntimeApi, _>(&config, None, executor.clone())
                .expect("Fail to new full parts");

        let client = Arc::new(client);
        client
            .execution_extensions()
            .set_extensions_factory(MockExtensionsFactory::<_, DomainBlock, _>::new(
                client.clone(),
                Arc::new(executor.clone()),
            ));

        let select_chain = sc_consensus::LongestChain::new(backend.clone());

        let transaction_pool = sc_transaction_pool::BasicPool::new_full(
            config.transaction_pool.clone(),
            config.role.is_authority().into(),
            config.prometheus_registry(),
            task_manager.spawn_essential_handle(),
            client.clone(),
        );

        let block_import = MockBlockImport::<_, _>::new(client.clone());

        let net_config = sc_network::config::FullNetworkConfiguration::new(&config.network);

        let (network_service, system_rpc_tx, tx_handler_controller, network_starter, sync_service) =
            sc_service::build_network(sc_service::BuildNetworkParams {
                config: &config,
                net_config,
                client: client.clone(),
                transaction_pool: transaction_pool.clone(),
                spawn_handle: task_manager.spawn_handle(),
                import_queue: mock_import_queue(
                    block_import.clone(),
                    &task_manager.spawn_essential_handle(),
                ),
                block_announce_validator_builder: None,
                warp_sync_params: None,
                block_relay: None,
            })
            .expect("Should be able to build network");

        let rpc_handlers = sc_service::spawn_tasks(SpawnTasksParams {
            network: network_service.clone(),
            client: client.clone(),
            keystore: keystore_container.keystore(),
            task_manager: &mut task_manager,
            transaction_pool: transaction_pool.clone(),
            rpc_builder: Box::new(|_, _| Ok(RpcModule::new(()))),
            backend: backend.clone(),
            system_rpc_tx,
            config,
            telemetry: None,
            tx_handler_controller,
            sync_service: sync_service.clone(),
        })
        .expect("Should be able to spawn tasks");

        let mock_solution = Solution::genesis_solution(
            FarmerPublicKey::unchecked_from(key.public().0),
            key.to_account_id(),
        );

        MockConsensusNode {
            task_manager,
            client,
            backend,
            executor,
            transaction_pool,
            select_chain,
            network_service,
            sync_service,
            rpc_handlers,
            network_starter: Some(network_starter),
            next_slot: 1,
            new_slot_notification_subscribers: Vec::new(),
            acknowledgement_sender_subscribers: Vec::new(),
            block_import,
            xdm_gossip_worker_builder: Some(GossipWorkerBuilder::new()),
            mock_solution,
            log_prefix,
        }
    }

    /// Start the mock consensus node network
    pub fn start_network(&mut self) {
        self.network_starter
            .take()
            .expect("mock consensus node network have not started yet")
            .start_network();
    }

    /// Get the cross domain gossip message worker builder
    pub fn xdm_gossip_worker_builder(&mut self) -> &mut GossipWorkerBuilder {
        self.xdm_gossip_worker_builder
            .as_mut()
            .expect("gossip message worker have not started yet")
    }

    /// Start the cross domain gossip message worker.
    pub fn start_cross_domain_gossip_message_worker(&mut self) {
        let xdm_gossip_worker_builder = self
            .xdm_gossip_worker_builder
            .take()
            .expect("gossip message worker have not started yet");
        let cross_domain_message_gossip_worker = xdm_gossip_worker_builder
            .build::<Block, _, _>(self.network_service.clone(), self.sync_service.clone());
        self.task_manager
            .spawn_essential_handle()
            .spawn_essential_blocking(
                "cross-domain-gossip-message-worker",
                None,
                Box::pin(cross_domain_message_gossip_worker.run()),
            );
    }

    /// Return the next slot number
    pub fn next_slot(&self) -> u64 {
        self.next_slot
    }

    /// Set the next slot number
    pub fn set_next_slot(&mut self, next_slot: u64) {
        self.next_slot = next_slot;
    }

    /// Produce a slot only, without waiting for the potential slot handlers.
    pub fn produce_slot(&mut self) -> Slot {
        let slot = Slot::from(self.next_slot);
        self.next_slot += 1;
        slot
    }

    /// Notify the executor about the new slot and wait for the bundle produced at this slot.
    pub async fn notify_new_slot_and_wait_for_bundle(
        &mut self,
        slot: Slot,
    ) -> Option<OpaqueBundle<NumberFor<Block>, Hash, DomainHeader, Balance>> {
        let value = (slot, Randomness::from(Hash::random().to_fixed_bytes()));
        self.new_slot_notification_subscribers
            .retain(|subscriber| subscriber.unbounded_send(value).is_ok());

        self.confirm_acknowledgement().await;
        self.get_bundle_from_tx_pool(slot.into())
    }

    /// Produce a new slot and wait for a bundle produced at this slot.
    pub async fn produce_slot_and_wait_for_bundle_submission(
        &mut self,
    ) -> (
        Slot,
        Option<OpaqueBundle<NumberFor<Block>, Hash, DomainHeader, Balance>>,
    ) {
        let slot = self.produce_slot();

        let bundle = self.notify_new_slot_and_wait_for_bundle(slot).await;

        (slot, bundle)
    }

    /// Subscribe the new slot notification
    pub fn new_slot_notification_stream(&mut self) -> TracingUnboundedReceiver<(Slot, Randomness)> {
        let (tx, rx) = tracing_unbounded("subspace_new_slot_notification_stream", 100);
        self.new_slot_notification_subscribers.push(tx);
        rx
    }

    /// Subscribe the acknowledgement sender stream
    pub fn new_acknowledgement_sender_stream(
        &mut self,
    ) -> TracingUnboundedReceiver<mpsc::Sender<()>> {
        let (tx, rx) = tracing_unbounded("subspace_acknowledgement_sender_stream", 100);
        self.acknowledgement_sender_subscribers.push(tx);
        rx
    }

    /// Wait for all the acknowledgements before return
    ///
    /// It is used to wait for the acknowledgement of the domain worker to ensure it have
    /// finish all the previous tasks before return
    pub async fn confirm_acknowledgement(&mut self) {
        let (acknowledgement_sender, mut acknowledgement_receiver) = mpsc::channel(0);

        // Must drop `acknowledgement_sender` after the notification otherwise the receiver
        // will block forever as there is still a sender not closed.
        {
            self.acknowledgement_sender_subscribers
                .retain(|subscriber| {
                    subscriber
                        .unbounded_send(acknowledgement_sender.clone())
                        .is_ok()
                });
            drop(acknowledgement_sender);
        }

        // Wait for all the acknowledgements to progress and proactively drop closed subscribers.
        loop {
            select! {
                res = acknowledgement_receiver.next() => if res.is_none() {
                    break;
                },
                // TODO: Workaround for https://github.com/smol-rs/async-channel/issues/23, remove once fix is released
                _ = futures_timer::Delay::new(time::Duration::from_millis(500)).fuse() => {
                    self.acknowledgement_sender_subscribers.retain(|subscriber| !subscriber.is_closed());
                }
            }
        }
    }

    /// Subscribe the block importing notification
    pub fn block_importing_notification_stream(
        &mut self,
    ) -> TracingUnboundedReceiver<(NumberFor<Block>, mpsc::Sender<()>)> {
        self.block_import.block_importing_notification_stream()
    }

    /// Get the bundle that created at `slot` from the transaction pool
    pub fn get_bundle_from_tx_pool(
        &self,
        slot: u64,
    ) -> Option<OpaqueBundle<NumberFor<Block>, Hash, DomainHeader, Balance>> {
        for ready_tx in self.transaction_pool.ready() {
            let ext = UncheckedExtrinsic::decode(&mut ready_tx.data.encode().as_slice())
                .expect("should be able to decode");
            if let RuntimeCall::Domains(pallet_domains::Call::submit_bundle { opaque_bundle }) =
                ext.function
            {
                if opaque_bundle.sealed_header.slot_number() == slot {
                    return Some(opaque_bundle);
                }
            }
        }
        None
    }

    /// Submit a tx to the tx pool
    pub async fn submit_transaction(&self, tx: OpaqueExtrinsic) -> Result<H256, PoolError> {
        self.transaction_pool
            .submit_one(
                &BlockId::Hash(self.client.info().best_hash),
                TransactionSource::External,
                tx,
            )
            .await
    }

    /// Remove all tx from the tx pool
    pub async fn clear_tx_pool(&self) -> Result<(), Box<dyn Error>> {
        let txs: Vec<_> = self
            .transaction_pool
            .ready()
            .map(|t| self.transaction_pool.hash_of(&t.data))
            .collect();
        self.prune_txs_from_pool(txs.as_slice()).await
    }

    /// Remove a ready transaction from transaction pool.
    pub async fn prune_tx_from_pool(&self, tx: &OpaqueExtrinsic) -> Result<(), Box<dyn Error>> {
        self.prune_txs_from_pool(&[self.transaction_pool.hash_of(tx)])
            .await
    }

    async fn prune_txs_from_pool(
        &self,
        tx_hashes: &[<Block as BlockT>::Hash],
    ) -> Result<(), Box<dyn Error>> {
        self.transaction_pool
            .pool()
            .prune_known(&BlockId::Hash(self.client.info().best_hash), tx_hashes)?;
        // `ban_time` have set to 0, explicitly wait 1ms here to ensure `clear_stale` will remove
        // all the bans as the ban time must be passed.
        tokio::time::sleep(time::Duration::from_millis(1)).await;
        self.transaction_pool
            .pool()
            .validated_pool()
            .clear_stale(&BlockId::Number(self.client.info().best_number))?;
        Ok(())
    }
}

impl MockConsensusNode {
    async fn collect_txn_from_pool(
        &self,
        parent_number: NumberFor<Block>,
    ) -> Vec<<Block as BlockT>::Extrinsic> {
        let mut t1 = self.transaction_pool.ready_at(parent_number).fuse();
        let mut t2 = futures_timer::Delay::new(time::Duration::from_micros(100)).fuse();
        let pending_iterator = select! {
            res = t1 => res,
            _ = t2 => {
                tracing::warn!(
                    "Timeout fired waiting for transaction pool at #{}, proceeding with production.",
                    parent_number,
                );
                self.transaction_pool.ready()
            }
        };
        let pushing_duration = time::Duration::from_micros(500);
        let start = time::Instant::now();
        let mut extrinsics = Vec::new();
        for pending_tx in pending_iterator {
            if start.elapsed() >= pushing_duration {
                break;
            }
            let pending_tx_data = pending_tx.data().clone();
            extrinsics.push(pending_tx_data);
        }
        extrinsics
    }

    async fn mock_inherent_data(slot: Slot) -> Result<InherentData, Box<dyn Error>> {
        let timestamp = sp_timestamp::InherentDataProvider::new(Timestamp::new(
            <Slot as Into<u64>>::into(slot) * SLOT_DURATION,
        ));
        let subspace_inherents =
            sp_consensus_subspace::inherents::InherentDataProvider::new(slot, vec![]);

        let inherent_data = (subspace_inherents, timestamp)
            .create_inherent_data()
            .await?;

        Ok(inherent_data)
    }

    fn mock_subspace_digest(&self, slot: Slot) -> Digest {
        let pre_digest: PreDigest<FarmerPublicKey, AccountId> = PreDigest::V0 {
            slot,
            solution: self.mock_solution.clone(),
            pot_info: PreDigestPotInfo::V0 {
                proof_of_time: Default::default(),
                future_proof_of_time: Default::default(),
            },
        };
        let mut digest = Digest::default();
        digest.push(DigestItem::subspace_pre_digest(&pre_digest));
        digest
    }

    /// Build block
    async fn build_block(
        &self,
        slot: Slot,
        parent_hash: <Block as BlockT>::Hash,
        extrinsics: Vec<<Block as BlockT>::Extrinsic>,
    ) -> Result<(Block, StorageChanges), Box<dyn Error>> {
        let digest = self.mock_subspace_digest(slot);

        let inherent_data = Self::mock_inherent_data(slot).await?;

        let mut block_builder = self.client.new_block_at(parent_hash, digest, false)?;

        let inherent_txns = block_builder.create_inherents(inherent_data)?;

        for tx in inherent_txns.into_iter().chain(extrinsics) {
            sc_block_builder::BlockBuilder::push(&mut block_builder, tx)?;
        }

        let (block, storage_changes, _) = block_builder.build()?.into_inner();
        Ok((block, storage_changes))
    }

    /// Import block
    async fn import_block(
        &mut self,
        block: Block,
        storage_changes: Option<StorageChanges>,
    ) -> Result<<Block as BlockT>::Hash, Box<dyn Error>> {
        let (header, body) = block.deconstruct();

        let header_hash = header.hash();

        let block_import_params = {
            let mut import_block = BlockImportParams::new(BlockOrigin::Own, header);
            import_block.body = Some(body);
            import_block.state_action = match storage_changes {
                Some(changes) => {
                    StateAction::ApplyChanges(sc_consensus::StorageChanges::Changes(changes))
                }
                None => StateAction::Execute,
            };
            import_block
        };

        let import_result = self.block_import.import_block(block_import_params).await?;

        match import_result {
            ImportResult::Imported(_) | ImportResult::AlreadyInChain => Ok(header_hash),
            bad_res => Err(format!("Fail to import block due to {bad_res:?}").into()),
        }
    }

    /// Produce a new block with the slot on top of `parent_hash`, with optional
    /// specified extrinsic list.
    #[sc_tracing::logging::prefix_logs_with(self.log_prefix)]
    pub async fn produce_block_with_slot_at(
        &mut self,
        slot: Slot,
        parent_hash: <Block as BlockT>::Hash,
        maybe_extrinsics: Option<Vec<<Block as BlockT>::Extrinsic>>,
    ) -> Result<<Block as BlockT>::Hash, Box<dyn Error>> {
        let block_timer = time::Instant::now();

        let parent_number =
            self.client
                .number(parent_hash)?
                .ok_or(sp_blockchain::Error::Backend(format!(
                    "Number for {parent_hash} not found"
                )))?;

        let extrinsics = match maybe_extrinsics {
            Some(extrinsics) => extrinsics,
            None => self.collect_txn_from_pool(parent_number).await,
        };
        let tx_hashes: Vec<_> = extrinsics
            .iter()
            .map(|t| self.transaction_pool.hash_of(t))
            .collect();

        let (block, storage_changes) = self.build_block(slot, parent_hash, extrinsics).await?;

        log_new_block(&block, block_timer.elapsed().as_millis());

        let res = match self.import_block(block, Some(storage_changes)).await {
            Ok(hash) => {
                // Remove the tx of the imported block from the tx pool incase re-include them
                // in the future block by accident.
                self.prune_txs_from_pool(tx_hashes.as_slice()).await?;
                Ok(hash)
            }
            err => err,
        };
        self.confirm_acknowledgement().await;
        res
    }

    /// Produce a new block on top of the current best block, with the extrinsics collected from
    /// the transaction pool.
    #[sc_tracing::logging::prefix_logs_with(self.log_prefix)]
    pub async fn produce_block_with_slot(&mut self, slot: Slot) -> Result<(), Box<dyn Error>> {
        self.produce_block_with_slot_at(slot, self.client.info().best_hash, None)
            .await?;
        Ok(())
    }

    /// Produce a new block on top of the current best block, with the specificed extrinsics.
    #[sc_tracing::logging::prefix_logs_with(self.log_prefix)]
    pub async fn produce_block_with_extrinsics(
        &mut self,
        extrinsics: Vec<<Block as BlockT>::Extrinsic>,
    ) -> Result<(), Box<dyn Error>> {
        let (slot, _) = self.produce_slot_and_wait_for_bundle_submission().await;
        self.produce_block_with_slot_at(slot, self.client.info().best_hash, Some(extrinsics))
            .await?;
        Ok(())
    }

    /// Produce `n` number of blocks.
    #[sc_tracing::logging::prefix_logs_with(self.log_prefix)]
    pub async fn produce_blocks(&mut self, n: u64) -> Result<(), Box<dyn Error>> {
        for _ in 0..n {
            let (slot, _) = self.produce_slot_and_wait_for_bundle_submission().await;
            self.produce_block_with_slot(slot).await?;
        }
        Ok(())
    }
}

fn log_new_block(block: &Block, used_time_ms: u128) {
    tracing::info!(
        "🎁 Prepared block for proposing at {} ({} ms) [hash: {:?}; parent_hash: {}; extrinsics ({}): [{}]]",
        block.header().number(),
        used_time_ms,
        block.header().hash(),
        block.header().parent_hash(),
        block.extrinsics().len(),
        block.extrinsics()
            .iter()
            .map(|xt| BlakeTwo256::hash_of(xt).to_string())
            .collect::<Vec<_>>()
            .join(", ")
    );
}

fn mock_import_queue<Block: BlockT, I>(
    block_import: I,
    spawner: &impl SpawnEssentialNamed,
) -> BasicQueue<Block>
where
    I: BlockImport<Block, Error = ConsensusError> + Send + Sync + 'static,
{
    BasicQueue::new(
        MockVerifier::default(),
        SharedBlockImport::new(block_import),
        None,
        spawner,
        None,
    )
}

struct MockVerifier<Block> {
    _marker: PhantomData<Block>,
}

impl<Block> Default for MockVerifier<Block> {
    fn default() -> Self {
        Self {
            _marker: PhantomData,
        }
    }
}

#[async_trait::async_trait]
impl<Block> VerifierT<Block> for MockVerifier<Block>
where
    Block: BlockT,
{
    async fn verify(
        &self,
        block_params: BlockImportParams<Block>,
    ) -> Result<BlockImportParams<Block>, String> {
        Ok(block_params)
    }
}

// `MockBlockImport` is mostly port from `sc-consensus-subspace::SubspaceBlockImport` with all
// the consensus related logic removed.
#[allow(clippy::type_complexity)]
struct MockBlockImport<Client, Block: BlockT> {
    inner: Arc<Client>,
    block_importing_notification_subscribers:
        Arc<Mutex<Vec<TracingUnboundedSender<(NumberFor<Block>, mpsc::Sender<()>)>>>>,
}

impl<Client, Block: BlockT> MockBlockImport<Client, Block> {
    fn new(inner: Arc<Client>) -> Self {
        MockBlockImport {
            inner,
            block_importing_notification_subscribers: Arc::new(Mutex::new(Vec::new())),
        }
    }

    // Subscribe the block importing notification
    fn block_importing_notification_stream(
        &mut self,
    ) -> TracingUnboundedReceiver<(NumberFor<Block>, mpsc::Sender<()>)> {
        let (tx, rx) = tracing_unbounded("subspace_new_slot_notification_stream", 100);
        self.block_importing_notification_subscribers
            .lock()
            .push(tx);
        rx
    }
}

impl<Client, Block: BlockT> MockBlockImport<Client, Block> {
    fn clone(&self) -> Self {
        MockBlockImport {
            inner: self.inner.clone(),
            block_importing_notification_subscribers: self
                .block_importing_notification_subscribers
                .clone(),
        }
    }
}

#[async_trait::async_trait]
impl<Client, Block> BlockImport<Block> for MockBlockImport<Client, Block>
where
    Block: BlockT,
    for<'r> &'r Client: BlockImport<Block, Error = ConsensusError> + Send + Sync,
    Client: ProvideRuntimeApi<Block> + HeaderBackend<Block> + Send + Sync + 'static,
    Client::Api: ApiExt<Block>,
{
    type Error = ConsensusError;

    async fn import_block(
        &mut self,
        mut block: BlockImportParams<Block>,
    ) -> Result<ImportResult, Self::Error> {
        let block_number = *block.header.number();
        block.fork_choice = Some(ForkChoiceStrategy::LongestChain);

        let import_result = self.inner.import_block(block).await?;
        let (acknowledgement_sender, mut acknowledgement_receiver) = mpsc::channel(0);

        // Must drop `block_import_acknowledgement_sender` after the notification otherwise the receiver
        // will block forever as there is still a sender not closed.
        {
            let value = (block_number, acknowledgement_sender);
            self.block_importing_notification_subscribers
                .lock()
                .retain(|subscriber| {
                    // It is necessary to notify the subscriber twice for each importing block in the test to ensure
                    // the imported block must be fully processed by the executor when all acknowledgements responded.
                    // This is because the `futures::channel::mpsc::channel` used in the executor have 1 slot even the
                    // `consensus_block_import_throttling_buffer_size` is set to 0 in the test, notify one more time can
                    // ensure the previously sent `block_imported` notification must be fully processed by the executor
                    // when the second acknowledgements responded.
                    // Please see https://github.com/subspace/subspace/pull/1363#discussion_r1162571291 for more details.
                    subscriber
                        .unbounded_send(value.clone())
                        .and_then(|_| subscriber.unbounded_send(value.clone()))
                        .is_ok()
                });
        }

        // Wait for all the acknowledgements to progress and proactively drop closed subscribers.
        loop {
            select! {
                res = acknowledgement_receiver.next() => if res.is_none() {
                    break;
                },
                // TODO: Workaround for https://github.com/smol-rs/async-channel/issues/23, remove once fix is released
                _ = futures_timer::Delay::new(time::Duration::from_millis(500)).fuse() => {
                    self.block_importing_notification_subscribers.lock().retain(|subscriber| !subscriber.is_closed());
                }
            }
        }

        Ok(import_result)
    }

    async fn check_block(
        &self,
        block: BlockCheckParams<Block>,
    ) -> Result<ImportResult, Self::Error> {
        self.inner.check_block(block).await.map_err(Into::into)
    }
}

/// Produce the given number of blocks for both the primary node and the domain nodes
#[macro_export]
macro_rules! produce_blocks {
    ($primary_node:ident, $operator_node:ident, $count: literal $(, $domain_node:ident)*) => {
        {
            $operator_node.send_system_remark().await;
            async {
                let domain_fut = {
                    let mut futs: Vec<std::pin::Pin<Box<dyn futures::Future<Output = ()>>>> = Vec::new();
                    futs.push(Box::pin($operator_node.wait_for_blocks($count)));
                    $( futs.push( Box::pin( $domain_node.wait_for_blocks($count) ) ); )*
                    futures::future::join_all(futs)
                };
                $primary_node.produce_blocks($count).await?;
                domain_fut.await;
                Ok::<(), Box<dyn std::error::Error>>(())
            }
        }
    };
}

/// Producing one block for both the primary node and the domain nodes, where the primary node can
/// use the `produce_block_with_xxx` function (i.e. `produce_block_with_slot`) to produce block
#[macro_export]
macro_rules! produce_block_with {
    ($primary_node_produce_block:expr, $operator_node:ident $(, $domain_node:ident)*) => {
        {
            $operator_node.send_system_remark().await;
            async {
                let domain_fut = {
                    let mut futs: Vec<std::pin::Pin<Box<dyn futures::Future<Output = ()>>>> = Vec::new();
                    futs.push(Box::pin($operator_node.wait_for_blocks(1)));
                    $( futs.push( Box::pin( $domain_node.wait_for_blocks(1) ) ); )*
                    futures::future::join_all(futs)
                };
                $primary_node_produce_block.await?;
                domain_fut.await;
                Ok::<(), Box<dyn std::error::Error>>(())
            }
        }
    };
}

/// Keep producing block with a fixed interval until the given condition become `true`
#[macro_export]
macro_rules! produce_blocks_until {
    ($primary_node:ident, $operator_node:ident, $condition: block $(, $domain_node:ident)*) => {
        async {
            while !$condition {
                produce_blocks!($primary_node, $operator_node, 1 $(, $domain_node),*).await?;
                tokio::time::sleep(std::time::Duration::from_millis(10)).await;
            }
            Ok::<(), Box<dyn std::error::Error>>(())
        }
    };
}<|MERGE_RESOLUTION|>--- conflicted
+++ resolved
@@ -189,15 +189,9 @@
     Block: BlockT,
     Block::Hash: From<H256>,
     DomainBlock: BlockT,
-<<<<<<< HEAD
-    DomainBlock::Hash: From<H256>,
-    Client: HeaderBackend<Block> + ProvideRuntimeApi<Block> + 'static,
-    Client::Api: DomainsApi<Block, DomainBlock::Header>,
-=======
     DomainBlock::Hash: Into<H256> + From<H256>,
     Client: BlockBackend<Block> + HeaderBackend<Block> + ProvideRuntimeApi<Block> + 'static,
-    Client::Api: DomainsApi<Block, NumberFor<DomainBlock>, DomainBlock::Hash>,
->>>>>>> 1756a8ed
+    Client::Api: DomainsApi<Block, DomainBlock::Header>,
     Executor: CodeExecutor + sc_executor::RuntimeVersionOf,
 {
     fn extensions_for(
